'use strict';
<<<<<<< HEAD
const HZ_VERSION = '5.1.2-SNAPSHOT';
const HZ_TEST_VERSION = '5.1.2-SNAPSHOT';
=======
const HZ_VERSION = '5.2.0';
const HZ_TEST_VERSION = '5.2.0';
>>>>>>> 18c7f581
const HAZELCAST_TEST_VERSION = HZ_TEST_VERSION;
const HAZELCAST_VERSION = HZ_VERSION;
const HAZELCAST_ENTERPRISE_VERSION = HZ_VERSION;
const HAZELCAST_ENTERPRISE_TEST_VERSION = HZ_VERSION;
const HAZELCAST_RC_VERSION = '0.8-SNAPSHOT';
const SNAPSHOT_REPO = 'https://oss.sonatype.org/content/repositories/snapshots';
const RELEASE_REPO = 'http://repo1.maven.apache.org/maven2';
const ENTERPRISE_RELEASE_REPO = 'https://repository.hazelcast.com/release/';
const ENTERPRISE_SNAPSHOT_REPO = 'https://repository.hazelcast.com/snapshot/';

const downloadRC = () => {
    const fs = require('fs');
    const os = require('os');
    const {spawnSync} = require('child_process');

    const ON_WINDOWS = os.platform() === 'win32';
    const HAZELCAST_ENTERPRISE_KEY = process.env.HAZELCAST_ENTERPRISE_KEY ? process.env.HAZELCAST_ENTERPRISE_KEY : '';

    let REPO;
    let ENTERPRISE_REPO;
    let TEST_REPO;
    // let ENTERPRISE_TEST_REPO;

    if (HZ_VERSION.endsWith('-SNAPSHOT')) {
        REPO = SNAPSHOT_REPO;
        ENTERPRISE_REPO = ENTERPRISE_SNAPSHOT_REPO;
    } else {
        REPO = RELEASE_REPO;
        ENTERPRISE_REPO = ENTERPRISE_RELEASE_REPO;
    }

    if (HZ_TEST_VERSION.endsWith('-SNAPSHOT')) {
        TEST_REPO = SNAPSHOT_REPO;
        // ENTERPRISE_TEST_REPO = ENTERPRISE_SNAPSHOT_REPO;
    } else {
        TEST_REPO = RELEASE_REPO;
        // ENTERPRISE_TEST_REPO = ENTERPRISE_RELEASE_REPO;
    }

    if (fs.existsSync(`hazelcast-remote-controller-${HAZELCAST_RC_VERSION}.jar`)) {
        console.log('remote controller already exists, not downloading from maven.');
    } else {
        console.log('Downloading: remote-controller jar com.hazelcast:hazelcast-remote-controller:'
            + HAZELCAST_RC_VERSION);
        const subprocess = spawnSync('mvn',
            [
                '-q',
                'dependency:get',
                '-Dtransitive=false',
                `-DrepoUrl=${SNAPSHOT_REPO}`,
                `-Dartifact=com.hazelcast:hazelcast-remote-controller:${HAZELCAST_RC_VERSION}`,
                `-Ddest=hazelcast-remote-controller-${HAZELCAST_RC_VERSION}.jar`
            ], {
                stdio: 'inherit',
                shell: ON_WINDOWS
            });
        if (subprocess.status !== 0) {
            const subprocessTrace = subprocess.error ? subprocess.error.stack : '';
            throw 'Failed download remote-controller jar '
                + `com.hazelcast:hazelcast-remote-controller:${HAZELCAST_RC_VERSION} ${subprocessTrace}`;
        }
    }

    if (fs.existsSync(`hazelcast-${HAZELCAST_TEST_VERSION}-tests.jar`)) {
        console.log('hazelcast-test.jar already exists, not downloading from maven.');
    } else {
        console.log(`Downloading: hazelcast test jar com.hazelcast:hazelcast:${HAZELCAST_TEST_VERSION}:jar:tests`);
        const subprocess = spawnSync('mvn',
            [
                '-q',
                'dependency:get',
                '-Dtransitive=false',
                `-DrepoUrl=${TEST_REPO}`,
                `-Dartifact=com.hazelcast:hazelcast:${HAZELCAST_TEST_VERSION}:jar:tests`,
                `-Ddest=hazelcast-${HAZELCAST_TEST_VERSION}-tests.jar`
            ], {
                stdio: 'inherit',
                shell: ON_WINDOWS
            });
        if (subprocess.status !== 0) {
            const subprocessTrace = subprocess.error ? subprocess.error.stack : '';
            throw 'Failed download hazelcast test jar com.hazelcast:hazelcast:'
                + `${HAZELCAST_TEST_VERSION}:jar:tests ${subprocessTrace}`;
        }
    }

    if (fs.existsSync(`hazelcast-sql-${HAZELCAST_VERSION}.jar`)) {
        console.log('hazelcast-sql.jar already exists, not downloading from maven.');
    } else {
        console.log(`Downloading: hazelcast sql jar com.hazelcast:hazelcast-sql:${HAZELCAST_VERSION}`);
        const subprocess = spawnSync('mvn', [
            '-q',
            'dependency:get',
            '-Dtransitive=false',
            `-DrepoUrl=${REPO}`,
            `-Dartifact=com.hazelcast:hazelcast-sql:${HAZELCAST_VERSION}`,
            `-Ddest=hazelcast-sql-${HAZELCAST_VERSION}.jar`
        ], {
            stdio: 'inherit',
            shell: ON_WINDOWS
        });
        if (subprocess.status !== 0) {
            const subprocessTrace = subprocess.error ? subprocess.error.stack : '';
            throw 'Failed download hazelcast sql jar'
                + `com.hazelcast:hazelcast-sql:${HAZELCAST_VERSION} ${subprocessTrace}`;
        }
    }

    if (HAZELCAST_ENTERPRISE_KEY) {
        if (fs.existsSync(`hazelcast-enterprise-${HAZELCAST_ENTERPRISE_VERSION}.jar`)) {
            console.log('hazelcast-enterprise.jar already exists, not downloading from maven.');
        } else {
            console.log('Downloading: hazelcast enterprise jar '
                + `com.hazelcast:hazelcast-enterprise:${HAZELCAST_ENTERPRISE_VERSION}`);
            const subprocess = spawnSync('mvn', [
                '-q',
                'dependency:get',
                '-Dtransitive=false',
                `-DrepoUrl=${ENTERPRISE_REPO}`,
                `-Dartifact=com.hazelcast:hazelcast-enterprise:${HAZELCAST_ENTERPRISE_VERSION}`,
                `-Ddest=hazelcast-enterprise-${HAZELCAST_ENTERPRISE_VERSION}.jar`
            ], {
                stdio: 'inherit',
                shell: ON_WINDOWS
            });
            if (subprocess.status !== 0) {
                const subprocessTrace = subprocess.error ? subprocess.error.stack : '';
                throw 'Failed download hazelcast enterprise jar '
                    + `com.hazelcast:hazelcast-enterprise:${HAZELCAST_ENTERPRISE_VERSION} ${subprocessTrace}`;
            }
        }
        // TODO hazelcast-enterprise-tests.jar was removed from repo.
        /*
        if (fs.existsSync(`hazelcast-enterprise-${HAZELCAST_TEST_VERSION}-tests.jar`)) {
            console.log('hazelcast-enterprise-tests.jar already exists, not downloading from maven.');
        } else {
            console.log('Downloading: hazelcast enterprise test jar '
                + `com.hazelcast:hazelcast-enterprise:${HAZELCAST_TEST_VERSION}:jar:tests`);
            const subprocess = spawnSync('mvn', [
                '-q',
                'org.apache.maven.plugins:maven-dependency-plugin:2.8:get',
                '-Dtransitive=false',
                `-DrepoUrl=${ENTERPRISE_TEST_REPO}`,
                `-Dartifact=com.hazelcast:hazelcast-enterprise:${HAZELCAST_TEST_VERSION}:jar:tests`,
                `-Ddest=hazelcast-enterprise-${HAZELCAST_TEST_VERSION}-tests.jar`
            ], {
                stdio: 'inherit',
                shell: ON_WINDOWS
            });
            if (subprocess.status !== 0) {
                const subprocessTrace = subprocess.error ? subprocess.error.stack : '';
                throw 'Failed to download hazelcast enterprise test jar '
                    + `com.hazelcast:hazelcast-enterprise:${HAZELCAST_TEST_VERSION}:jar:tests ${subprocessTrace}`;
            }
        }*/
        console.log('Starting Remote Controller ... enterprise ...');
    } else {
        if (fs.existsSync(`hazelcast-${HAZELCAST_VERSION}.jar`)) {
            console.log('hazelcast.jar already exists, not downloading from maven.');
        } else {
            console.log(`Downloading: hazelcast jar com.hazelcast:hazelcast:${HAZELCAST_VERSION}`);
            const subprocess = spawnSync('mvn', [
                '-q',
                'dependency:get',
                '-Dtransitive=false',
                `-DrepoUrl=${REPO}`,
                `-Dartifact=com.hazelcast:hazelcast:${HAZELCAST_VERSION}`,
                `-Ddest=hazelcast-${HAZELCAST_VERSION}.jar`
            ], {
                stdio: 'inherit',
                shell: ON_WINDOWS
            });
            if (subprocess.status !== 0) {
                const subprocessTrace = subprocess.error ? subprocess.error.stack : '';
                throw `Failed download hazelcast jar com.hazelcast:hazelcast:${HAZELCAST_VERSION} ${subprocessTrace}`;
            }
        }
    }
};

module.exports = {
    HAZELCAST_VERSION: HAZELCAST_VERSION,
    HAZELCAST_TEST_VERSION: HAZELCAST_TEST_VERSION,
    HAZELCAST_ENTERPRISE_VERSION: HAZELCAST_ENTERPRISE_VERSION,
    HAZELCAST_ENTERPRISE_TEST_VERSION: HAZELCAST_ENTERPRISE_TEST_VERSION,
    HAZELCAST_RC_VERSION: HAZELCAST_RC_VERSION,
    downloadRC: downloadRC
};<|MERGE_RESOLUTION|>--- conflicted
+++ resolved
@@ -1,11 +1,6 @@
 'use strict';
-<<<<<<< HEAD
-const HZ_VERSION = '5.1.2-SNAPSHOT';
-const HZ_TEST_VERSION = '5.1.2-SNAPSHOT';
-=======
 const HZ_VERSION = '5.2.0';
 const HZ_TEST_VERSION = '5.2.0';
->>>>>>> 18c7f581
 const HAZELCAST_TEST_VERSION = HZ_TEST_VERSION;
 const HAZELCAST_VERSION = HZ_VERSION;
 const HAZELCAST_ENTERPRISE_VERSION = HZ_VERSION;
