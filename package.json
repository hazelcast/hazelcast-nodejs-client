--- conflicted
+++ resolved
@@ -37,15 +37,9 @@
         "thrift": "~0.16.0",
         "ts-node": "~10.7.0",
         "typedoc": "~0.22.10",
-<<<<<<< HEAD
-        "typescript": "~4.7.2",
-        "winston": "~3.7.2",
-        "yargs": "~17.5.1"
-=======
         "typescript": "~4.6.4",
         "winston": "~3.6.0",
         "yargs": "~17.4.1"
->>>>>>> baa1fa9b
     },
     "engines": {
         "node": ">=10.4.0"
