--- conflicted
+++ resolved
@@ -51,17 +51,10 @@
         "pregenerate-docs": "rimraf docs",
         "generate-docs": "typedoc --options typedoc.json",
         "generate-docs:watch": "typedoc --watch --options typedoc.json",
-<<<<<<< HEAD
-        "lint": "eslint --cache .",
-        "lint:fix": "eslint --cache --fix .",
-=======
-        "lint": "npm run lint-code && npm run lint-markdown",
-        "lint:fix": "npm run lint-code:fix && npm run lint-markdown:fix",
-        "lint-code": "eslint --cache --ext .ts src && eslint --cache --plugin mocha test && eslint --cache code_samples && eslint --cache scripts",
-        "lint-code:fix": "eslint --cache --fix --ext .ts src && eslint --cache --fix --plugin mocha test && eslint --cache --fix code_samples && eslint --cache --fix scripts",
+        "lint": "eslint --cache . && npm run lint-markdown",
+        "lint:fix": "eslint --cache --fix . && npm run lint-markdown:fix",
         "lint-markdown": "markdownlint --ignore node_modules '**/*.md'",
         "lint-markdown:fix": "markdownlint -f --ignore node_modules '**/*.md'",
->>>>>>> 44d9dd5f
         "startrc": "node scripts/test-runner.js startrc",
         "check-code-samples": "node scripts/test-runner.js check-code-samples",
         "prepare": "husky install"
