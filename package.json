{
    "name": "hazelcast-client",
    "version": "5.1.0",
    "description": "Hazelcast - open source In-Memory Data Grid - client for Node.js",
    "main": "lib/index.js",
    "types": "lib/index.d.ts",
    "files": [
        "lib/**/*.js",
        "lib/**/*.d.ts"
    ],
    "dependencies": {
        "@types/long": "4.0.1",
        "long": "4.0.0"
    },
    "devDependencies": {
        "@istanbuljs/nyc-config-typescript": "^1.0.1",
        "@types/node": "~10.17.60",
        "@typescript-eslint/eslint-plugin": "~4.32.0",
        "@typescript-eslint/parser": "~4.32.0",
        "chai": "~4.3.4",
        "chai-as-promised": "~7.1.1",
        "eslint": "~7.32.0",
        "eslint-plugin-mocha": "~8.1.0",
        "husky": "~6.0.0",
        "jsonschema": "~1.4.0",
        "markdown-link-check": "~3.8.7",
        "markdownlint-cli": "~0.28.1",
        "mocha": "~8.4.0",
<<<<<<< HEAD
        "mocha-jenkins-reporter": "^0.4.7",
=======
        "mocha-jenkins-reporter": "~0.4.7",
>>>>>>> edfeaebd
        "mousse": "~0.3.1",
        "nyc": "~15.1.0",
        "path-exists-cli": "~2.0.0",
        "rimraf": "~3.0.2",
        "sinon": "~11.1.2",
        "sinon-chai": "~3.7.0",
<<<<<<< HEAD
        "source-map-support": "^0.5.20",
        "thrift": "~0.15.0",
        "typedoc": "~0.22.4",
=======
        "source-map-support": "~0.5.20",
        "thrift": "~0.15.0",
        "ts-node": "^10.3.0",
        "typedoc": "~0.21.9",
>>>>>>> edfeaebd
        "typescript": "~4.4.3",
        "winston": "~3.3.3",
        "yargs": "~17.2.1"
    },
    "engines": {
        "node": ">=10.4.0"
    },
    "scripts": {
        "clean": "rimraf lib *.jar *.log *.xml coverage",
        "compile": "tsc",
        "precompile": "rimraf lib",
        "test": "node scripts/test-runner.js all",
        "test:unit": "node scripts/test-runner.js unit",
        "test:integration": "node scripts/test-runner.js integration",
        "validate-user-code": "tsc --build test/user_code/tsconfig.json",
        "coverage": "nyc npm test",
        "pregenerate-docs": "rimraf docs",
        "generate-docs": "typedoc --options typedoc.json",
        "generate-docs:watch": "typedoc --watch --options typedoc.json",
        "lint": "npm run lint-code && npm run lint-markdown",
        "lint:fix": "npm run lint-code:fix && npm run lint-markdown:fix",
        "lint-code": "eslint --cache .",
        "lint-code:fix": "eslint --cache --fix .",
        "lint-markdown": "markdownlint --ignore node_modules '**/*.md'",
        "lint-markdown:fix": "markdownlint -f --ignore node_modules '**/*.md'",
        "startrc": "node scripts/test-runner.js startrc",
        "check-code-samples": "node scripts/test-runner.js check-code-samples",
        "check-markdown-links": "markdown-link-check -q",
        "prepare": "husky install",
        "prepublishOnly": "path-exists lib"
    },
    "repository": {
        "type": "git",
        "url": "git+https://github.com/hazelcast/hazelcast-nodejs-client.git"
    },
    "keywords": [
        "hazelcast",
        "nodejs",
        "node",
        "client",
        "data",
        "grid"
    ],
    "license": "Apache-2.0",
    "bugs": {
        "url": "https://github.com/hazelcast/hazelcast-nodejs-client/issues"
    },
    "homepage": "https://github.com/hazelcast/hazelcast-nodejs-client#readme"
}<|MERGE_RESOLUTION|>--- conflicted
+++ resolved
@@ -26,27 +26,17 @@
         "markdown-link-check": "~3.8.7",
         "markdownlint-cli": "~0.28.1",
         "mocha": "~8.4.0",
-<<<<<<< HEAD
-        "mocha-jenkins-reporter": "^0.4.7",
-=======
         "mocha-jenkins-reporter": "~0.4.7",
->>>>>>> edfeaebd
         "mousse": "~0.3.1",
         "nyc": "~15.1.0",
         "path-exists-cli": "~2.0.0",
         "rimraf": "~3.0.2",
         "sinon": "~11.1.2",
         "sinon-chai": "~3.7.0",
-<<<<<<< HEAD
-        "source-map-support": "^0.5.20",
-        "thrift": "~0.15.0",
-        "typedoc": "~0.22.4",
-=======
         "source-map-support": "~0.5.20",
         "thrift": "~0.15.0",
         "ts-node": "^10.3.0",
         "typedoc": "~0.21.9",
->>>>>>> edfeaebd
         "typescript": "~4.4.3",
         "winston": "~3.3.3",
         "yargs": "~17.2.1"
