--- conflicted
+++ resolved
@@ -51,15 +51,10 @@
         "pregenerate-docs": "rimraf docs",
         "generate-docs": "typedoc --options typedoc.json",
         "generate-docs:watch": "typedoc --watch --options typedoc.json",
-<<<<<<< HEAD
-        "lint": "eslint --cache . && npm run lint-markdown",
-        "lint:fix": "eslint --cache --fix . && npm run lint-markdown:fix",
-=======
         "lint": "npm run lint-code && npm run lint-markdown",
         "lint:fix": "npm run lint-code:fix && npm run lint-markdown:fix",
         "lint-code": "eslint --cache .",
         "lint-code:fix": "eslint --cache --fix .",
->>>>>>> 5cc558ae
         "lint-markdown": "markdownlint --ignore node_modules '**/*.md'",
         "lint-markdown:fix": "markdownlint -f --ignore node_modules '**/*.md'",
         "startrc": "node scripts/test-runner.js startrc",
