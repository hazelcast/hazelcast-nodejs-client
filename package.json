--- conflicted
+++ resolved
@@ -1,12 +1,7 @@
 {
     "name": "hazelcast-client",
-<<<<<<< HEAD
-    "version": "5.2.0",
+    "version": "5.3.0",
     "description": "Hazelcast - a real-time stream processing platform - Node.js Client",
-=======
-    "version": "5.3.0",
-    "description": "Hazelcast - open source In-Memory Data Grid - client for Node.js",
->>>>>>> ec92dad7
     "main": "lib/index.js",
     "types": "lib/index.d.ts",
     "files": [
