--- conflicted
+++ resolved
@@ -36,11 +36,7 @@
                     mousseDeserialize: mousse.deserialize,
                     id: 10,
                     write: function (output, obj) {
-<<<<<<< HEAD
-                        output.writeString(this.mousseSerialize(obj))
-=======
-                        output.writeUTF(this.mousseSerialize(obj));
->>>>>>> 594dcbed
+                        output.writeString(this.mousseSerialize(obj));
                     },
                     read: function (input) {
                         const representation = input.readString();
