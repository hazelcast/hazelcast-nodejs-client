import Long = require('long');
import {PagingPredicate} from './serialization/DefaultPredicates';
import {IterationType} from './core/Predicate';
import * as assert from 'assert';
export function assertNotNull(v: any) {
    assert.notEqual(v, null, 'Non null value expected.');
}

export function assertArray(x: any) {
    assert(Array.isArray(x), 'Should be array.');
}

<<<<<<< HEAD
export function assertNotNegative(v: number, message: string = 'The value cannot be negative.') {
    assert(v >= 0, message);
=======
export function shuffleArray<T>(array: Array<T>): void {
    var randomIndex: number;
    var temp: T;
    for (var i = array.length; i > 1; i--) {
        randomIndex = Math.floor(Math.random() * i);
        temp = array[i - 1];
        array[i - 1] = array[randomIndex];
        array[randomIndex] = temp;
    }
>>>>>>> 92a3bda9
}

export function getType(obj: any): string {
    assertNotNull(obj);
    if (Long.isLong(obj)) {
        return 'long';
    } else {
        var t = typeof obj;
        if (t !== 'object') {
            return t;
        } else {
            return ({}).toString.call(obj).match(/\s([a-zA-Z]+)/)[1].toLowerCase();
        }
    }
}

export function enumFromString<T>(enumType: any, value: string): T {
    return enumType[value];
}

export function getSortedQueryResultSet(list: Array<any>, predicate: PagingPredicate) {
    if (list.length === 0) {
        return list;
    }
    var comparatorObject = predicate.getComparator();
    if (comparatorObject != null) {
        list.sort(comparatorObject.sort.bind(comparatorObject));
    }
    var nearestAnchorEntry = (predicate == null) ? null : predicate.getNearestAnchorEntry();
    var nearestPage = nearestAnchorEntry[0];
    var page = predicate.getPage();
    var pageSize = predicate.getPageSize();
    var begin = pageSize * (page - nearestPage - 1);
    var size = list.length;
    if (begin > size ) {
        return [];
    }
    var end = begin + pageSize;
    if (end > size) {
        end = size;
    }

    setAnchor(list, predicate, nearestPage);
    var iterationType = predicate.getIterationType();
    return list.slice(begin, end).map(function(item) {
        switch (iterationType) {
            case IterationType.ENTRY: return item;
            case IterationType.KEY: return item[0];
            case IterationType.VALUE: return item[1];
        }
    });
}

function setAnchor(list: Array<any>, predicate: PagingPredicate, nearestPage: number) {
    assert(list.length > 0);
    var size = list.length;
    var pageSize = predicate.getPageSize();
    var page = predicate.getPage();
    for (var i = pageSize; i <= size && nearestPage < page; i += pageSize ) {
        var anchor = list[i - 1];
        nearestPage++;
        predicate.setAnchor(nearestPage, anchor);
    }
}<|MERGE_RESOLUTION|>--- conflicted
+++ resolved
@@ -10,10 +10,10 @@
     assert(Array.isArray(x), 'Should be array.');
 }
 
-<<<<<<< HEAD
 export function assertNotNegative(v: number, message: string = 'The value cannot be negative.') {
     assert(v >= 0, message);
-=======
+}
+
 export function shuffleArray<T>(array: Array<T>): void {
     var randomIndex: number;
     var temp: T;
@@ -23,7 +23,6 @@
         array[i - 1] = array[randomIndex];
         array[randomIndex] = temp;
     }
->>>>>>> 92a3bda9
 }
 
 export function getType(obj: any): string {
