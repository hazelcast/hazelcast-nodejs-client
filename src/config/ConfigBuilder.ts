--- conflicted
+++ resolved
@@ -30,6 +30,7 @@
 import {FlakeIdGeneratorConfigImpl} from './FlakeIdGeneratorConfig';
 import {InMemoryFormat} from './InMemoryFormat';
 import {NearCacheConfigImpl} from './NearCacheConfig';
+import {Properties} from './Properties';
 import {ReliableTopicConfigImpl} from './ReliableTopicConfig';
 import {JsonStringDeserializationPolicy} from './JsonStringDeserializationPolicy';
 import {ReconnectMode} from './ConnectionStrategyConfig';
@@ -182,8 +183,6 @@
         }
     }
 
-<<<<<<< HEAD
-=======
     private static parseProperties(jsonObject: any): Properties {
         const props: Properties = {} as Properties;
         for (const key in jsonObject) {
@@ -192,7 +191,6 @@
         return props;
     }
 
->>>>>>> 392a33cb
     private handleSSL(jsonObject: any): void {
         const sslConfigKeys = new Set(Object.keys(this.effectiveConfig.network.ssl));
         for (const key in jsonObject) {
@@ -217,8 +215,7 @@
                 );
             }
             this.effectiveConfig.network.ssl.sslOptionsFactoryProperties = jsonObject.sslOptionsFactoryProperties
-<<<<<<< HEAD
-                ? jsonObject.sslOptionsFactoryProperties : null;
+                ? ConfigBuilder.parseProperties(jsonObject.sslOptionsFactoryProperties) : null;
         }
     }
 
@@ -234,9 +231,6 @@
                     `Invalid SSLOptionsFactory given: ${sslOptionsFactory}. Expected a 'getSSLOptions' that is a function.`
                 );
             }
-=======
-                ? ConfigBuilder.parseProperties(jsonObject.sslOptionsFactoryProperties) : null;
->>>>>>> 392a33cb
         }
         this.effectiveConfig.network.ssl.sslOptionsFactory = sslOptionsFactory;
     }
