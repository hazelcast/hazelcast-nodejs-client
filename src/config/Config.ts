/*
 * Copyright (c) 2008-2021, Hazelcast, Inc. All Rights Reserved.
 *
 * Licensed under the Apache License, Version 2.0 (the "License");
 * you may not use this file except in compliance with the License.
 * You may obtain a copy of the License at
 *
 * http://www.apache.org/licenses/LICENSE-2.0
 *
 * Unless required by applicable law or agreed to in writing, software
 * distributed under the License is distributed on an "AS IS" BASIS,
 * WITHOUT WARRANTIES OR CONDITIONS OF ANY KIND, either express or implied.
 * See the License for the specific language governing permissions and
 * limitations under the License.
 */

import {ClientNetworkConfig, ClientNetworkConfigImpl} from './ClientNetworkConfig';
import {ConfigPatternMatcher} from './ConfigPatternMatcher';
import {FlakeIdGeneratorConfig, FlakeIdGeneratorConfigImpl} from './FlakeIdGeneratorConfig';
import {MembershipListener} from '../core/MembershipListener';
import {LifecycleState} from '../LifecycleService';
import {NearCacheConfig, NearCacheConfigImpl} from './NearCacheConfig';
import {Properties} from './Properties';
import {ReliableTopicConfig, ReliableTopicConfigImpl} from './ReliableTopicConfig';
import {SerializationConfig, SerializationConfigImpl} from './SerializationConfig';
import {ILogger} from '../logging/ILogger';
import {ConnectionStrategyConfig, ConnectionStrategyConfigImpl} from './ConnectionStrategyConfig';
import {LoadBalancerConfig, LoadBalancerConfigImpl} from './LoadBalancerConfig';
<<<<<<< HEAD
import {MetricsConfig, MetricsConfigImpl} from './MetricsConfig';
=======
import {SecurityConfig, SecurityConfigImpl} from './SecurityConfig';
>>>>>>> 597fd30e

/**
 * Top level configuration object of Hazelcast client.
 * Other configurations items are properties of this object.
 */
export interface ClientConfig {

    /**
     * Name of the cluster to connect to. By default, set to `dev`.
     */
    clusterName?: string;

    /**
     * Name of the client instance. By default, set to `hz.client_${CLIENT_ID}`,
     * where `CLIENT_ID` starts from `0`, and it is incremented by `1`
     * for each new client.
     */
    instanceName?: string;

    /**
     * Labels for the client to be sent to the cluster.
     */
    clientLabels?: string[];

    /**
     * Network config of the client.
     */
    network?: ClientNetworkConfig;

    /**
     * Connection strategy config of the client.
     */
    connectionStrategy?: ConnectionStrategyConfig;

    /**
     * Load balancer config for the client.
     */
    loadBalancer?: LoadBalancerConfig;

    /**
     * Lifecycle listeners to be attached to the client.
     */
    lifecycleListeners?: Array<(state: LifecycleState) => void>;

    /**
     * Membership listeners to be attached to the client.
     */
    membershipListeners?: MembershipListener[];

    /**
     * User-defined serialization config for the client.
     */
    serialization?: SerializationConfig;

    /**
     * Near Cache config for the client.
     *
     * Hazelcast client supports wildcard configuration for Near
     * Caches. Using an asterisk (`*`) character in the name,
     * different instances of Maps can be configured by a single
     * configuration.
     *
     * When you use `default` as the config key, it has a special
     * meaning. Hazelcast client will use that configuration as the
     * default one for all Maps, unless there is a specific
     * configuration for the Map.
     */
    nearCaches?: { [name: string]: NearCacheConfig };

    /**
     * Configs for Reliable Topics.
     *
     * Hazelcast client supports wildcard configuration for Reliable
     * Topics. Using an asterisk (`*`) character in the name,
     * different instances of topics can be configured by a single
     * configuration.
     *
     * When you use `default` as the config key, it has a special
     * meaning. Hazelcast client will use that configuration as the
     * default one for all Reliable Topics, unless there is
     * a specific configuration for the topic.
     */
    reliableTopics?: { [name: string]: ReliableTopicConfig };

    /**
     * Configs for Flake ID Generators.
     *
     * Hazelcast client supports wildcard configuration for Flake
     * ID Generators. Using an asterisk (`*`) character in the name,
     * different instances of generators can be configured by a single
     * configuration.
     *
     * When you use `default` as the config key, it has a special
     * meaning. Hazelcast client will use that configuration as the
     * default one for all Flake ID Generators, unless there is
     * a specific configuration for the generator.
     */
    flakeIdGenerators?: { [name: string]: FlakeIdGeneratorConfig };

    /**
     * Custom logger implementation for the client.
     */
    customLogger?: ILogger;

    /**
     * Custom credentials to be used as a part of authentication on
     * the cluster.
     *
     * @deprecated Since version 5.1. Use {@link security} element instead.
     */
    customCredentials?: any;

    /**
     * Enables the client to get backup acknowledgements directly from
     * the member that backups are applied, which reduces number of hops
     * and increases performance for smart clients.
     *
     * Enabled by default for smart clients. This option has no effect
     * for unisocket clients.
     */
    backupAckToClientEnabled?: boolean;

    /**
     * User-defined properties.
     */
    properties?: Properties;

    /**
<<<<<<< HEAD
     * Metrics config. With this config, you enable collecting the client metrics and sending them to the cluster.
     * After enabling you can monitor the clients that are connected to your Hazelcast cluster,
     * using Hazelcast Management Center.
     */
    metrics?: MetricsConfig;
=======
     * Contains configuration for the client to use different kinds
     * of credential types during authentication, such as username/password,
     * token, or custom credentials.
     */
    security?: SecurityConfig;
>>>>>>> 597fd30e

}

/**
 * If you are adding a new property, don't forget to add its validation in `handleProperties`.
 * @internal
 */
const DEFAULT_PROPERTIES: Properties = {
    'hazelcast.client.heartbeat.interval': 5000,
    'hazelcast.client.heartbeat.timeout': 60000,
    'hazelcast.client.invocation.retry.pause.millis': 1000,
    'hazelcast.client.invocation.timeout.millis': 120000,
    'hazelcast.client.internal.clean.resources.millis': 100,
    'hazelcast.client.cloud.url': 'https://coordinator.hazelcast.cloud',
    /**
     * `hazelcast.client.statistics.enabled` and `hazelcast.client.period.seconds` are
     * @deprecated since 5.1
     *
     * use `metrics` client config instead.
     */
    'hazelcast.client.statistics.enabled': false,
    'hazelcast.client.statistics.period.seconds': 3,
    'hazelcast.invalidation.reconciliation.interval.seconds': 60,
    'hazelcast.invalidation.max.tolerated.miss.count': 10,
    'hazelcast.invalidation.min.reconciliation.interval.seconds': 30,
    'hazelcast.logging.level': 'INFO',
    'hazelcast.client.autopipelining.enabled': true,
    'hazelcast.client.autopipelining.threshold.bytes': 65536,
    'hazelcast.client.socket.no.delay': true,
    'hazelcast.client.shuffle.member.list': true,
    'hazelcast.client.operation.backup.timeout.millis': 5000,
    'hazelcast.client.operation.fail.on.indeterminate.state': false,
    // `null` is set as the default value here to use this property
    // as a tri-state boolean (see TranslateAddressProvider)
    'hazelcast.discovery.public.ip.enabled': null,
};

/** @internal */
export class ClientConfigImpl implements ClientConfig {
    properties: Properties = {...DEFAULT_PROPERTIES}; // Create a new object
    instanceName: string;
    network = new ClientNetworkConfigImpl();
    customLogger: ILogger = null;
    customCredentials: any = null;
    lifecycleListeners: Array<(state: LifecycleState) => void> = [];
    membershipListeners: MembershipListener[] = [];
    serialization = new SerializationConfigImpl();
    reliableTopics: { [name: string]: ReliableTopicConfigImpl } = {};
    nearCaches: { [name: string]: NearCacheConfigImpl } = {};
    flakeIdGenerators: { [name: string]: FlakeIdGeneratorConfigImpl } = {};
    connectionStrategy = new ConnectionStrategyConfigImpl();
    clusterName = 'dev';
    clientLabels: string[] = [];
    loadBalancer = new LoadBalancerConfigImpl();
    backupAckToClientEnabled = true;
<<<<<<< HEAD
    metrics = new MetricsConfigImpl();
=======
    security = new SecurityConfigImpl();
>>>>>>> 597fd30e

    private configPatternMatcher = new ConfigPatternMatcher();

    getInstanceName(): string {
        return this.instanceName;
    }

    getReliableTopicConfig(name: string): ReliableTopicConfigImpl {
        const matching = this.lookupByPattern<ReliableTopicConfigImpl>(this.reliableTopics, name);
        let config: ReliableTopicConfigImpl;
        if (matching != null) {
            config = matching.clone();
        } else {
            config = new ReliableTopicConfigImpl();
        }
        config.name = name;
        return config;
    }

    getNearCacheConfig(name: string): NearCacheConfigImpl {
        const matching = this.lookupByPattern<NearCacheConfigImpl>(this.nearCaches, name);
        if (matching == null) {
            return null;
        }
        const config = matching.clone();
        config.name = name;
        return config;
    }

    getFlakeIdGeneratorConfig(name: string): FlakeIdGeneratorConfigImpl {
        const matching: FlakeIdGeneratorConfigImpl =
            this.lookupByPattern<FlakeIdGeneratorConfigImpl>(this.flakeIdGenerators, name);
        let config: FlakeIdGeneratorConfigImpl;
        if (matching != null) {
            config = matching.clone();
        } else {
            config = new FlakeIdGeneratorConfigImpl();
        }
        config.name = name;
        return config;
    }

    private lookupByPattern<T>(config: { [pattern: string]: any }, name: string): T {
        if (config[name] != null) {
            return config[name];
        }
        const matchingPattern = this.configPatternMatcher.matches(Object.keys(config), name);
        if (matchingPattern != null) {
            return config[matchingPattern];
        }
        if (config.default != null) {
            return config.default;
        }
        return null;
    }
}<|MERGE_RESOLUTION|>--- conflicted
+++ resolved
@@ -26,11 +26,8 @@
 import {ILogger} from '../logging/ILogger';
 import {ConnectionStrategyConfig, ConnectionStrategyConfigImpl} from './ConnectionStrategyConfig';
 import {LoadBalancerConfig, LoadBalancerConfigImpl} from './LoadBalancerConfig';
-<<<<<<< HEAD
 import {MetricsConfig, MetricsConfigImpl} from './MetricsConfig';
-=======
 import {SecurityConfig, SecurityConfigImpl} from './SecurityConfig';
->>>>>>> 597fd30e
 
 /**
  * Top level configuration object of Hazelcast client.
@@ -159,19 +156,17 @@
     properties?: Properties;
 
     /**
-<<<<<<< HEAD
      * Metrics config. With this config, you enable collecting the client metrics and sending them to the cluster.
      * After enabling you can monitor the clients that are connected to your Hazelcast cluster,
      * using Hazelcast Management Center.
      */
     metrics?: MetricsConfig;
-=======
+    /**
      * Contains configuration for the client to use different kinds
      * of credential types during authentication, such as username/password,
      * token, or custom credentials.
      */
     security?: SecurityConfig;
->>>>>>> 597fd30e
 
 }
 
@@ -227,11 +222,8 @@
     clientLabels: string[] = [];
     loadBalancer = new LoadBalancerConfigImpl();
     backupAckToClientEnabled = true;
-<<<<<<< HEAD
     metrics = new MetricsConfigImpl();
-=======
     security = new SecurityConfigImpl();
->>>>>>> 597fd30e
 
     private configPatternMatcher = new ConfigPatternMatcher();
 
