/*
 * Copyright (c) 2008-2021, Hazelcast, Inc. All Rights Reserved.
 *
 * Licensed under the Apache License, Version 2.0 (the "License");
 * you may not use this file except in compliance with the License.
 * You may obtain a copy of the License at
 *
 * http://www.apache.org/licenses/LICENSE-2.0
 *
 * Unless required by applicable law or agreed to in writing, software
 * distributed under the License is distributed on an "AS IS" BASIS,
 * WITHOUT WARRANTIES OR CONDITIONS OF ANY KIND, either express or implied.
 * See the License for the specific language governing permissions and
 * limitations under the License.
 */
import {SqlResult, SqlResultImpl} from './SqlResult';
import {ConnectionManager, ConnectionRegistry} from '../network/ConnectionManager';
import {SqlExpectedResultType, SqlStatement, SqlStatementOptions} from './SqlStatement';
import {HazelcastSqlException, IllegalArgumentError} from '../core';
import {SqlErrorCode} from './SqlErrorCode';
import {SqlQueryId} from './SqlQueryId';
import {SerializationService} from '../serialization/SerializationService';
import {SqlExecuteCodec} from '../codec/SqlExecuteCodec';
import * as Long from 'long';
import {InvocationService} from '../invocation/InvocationService';
import {ClientMessage} from '../protocol/ClientMessage';
import {Connection} from '../network/Connection';
import {SqlRowMetadataImpl} from './SqlRowMetadata';
import {SqlCloseCodec} from '../codec/SqlCloseCodec';
import {SqlFetchCodec} from '../codec/SqlFetchCodec';
import {
    tryGetArray,
    tryGetBoolean,
    tryGetEnum,
    tryGetNumber,
    tryGetString
} from '../util/Util';
import {SqlPage} from './SqlPage';
<<<<<<< HEAD
import {Data} from '../serialization';
=======
import {SqlError} from './SqlError';
>>>>>>> b7cfb92e

/**
 * SQL Service of the client. You can use this service to execute SQL queries.
 *
 * The service is in beta state. Behavior and API might change in future releases.
 *
 * ### Overview
 * Hazelcast is able to execute distributed SQL queries over the following entities:
 * * IMap
 *
 * ##### Querying an IMap
 *
 * Every IMap instance is exposed as a table with the same name in the `partitioned` schema. The `partitioned`
 * schema is included into a default search path, therefore an IMap could be referenced in an SQL statement with or without the
 * schema name.
 *
 * ###### Column Resolution
 *
 * Every table backed by an IMap has a set of columns that are resolved automatically. Column resolution uses IMap entries
 * located on the member that initiates the query. The engine extracts columns from a key and a value and then merges them
 * into a single column set. In case the key and the value have columns with the same name, the key takes precedence.
 *
 * Columns are extracted from objects as follows(which happens on the server-side):
 * * For non-Portable objects, public getters and fields are used to populate the column list. For getters, the first
 *   letter is converted to lower case. A getter takes precedence over a field in case of naming conflict.
 * * For Portable objects, field names used in the {@link PortableWriter.writePortable} method are used to populate the column
 *   list
 *
 * The whole key and value objects could be accessed through a special fields `__key` and `this`, respectively. If
 * key (value) object has fields, then the whole key (value) field is exposed as a normal field. Otherwise the field is hidden.
 * Hidden fields can be accessed directly, but are not returned by `SELECT * FROM ...` queries.
 *
 * If the member that initiates a query doesn't have local entries for the given IMap, the query fails.
 *
 * Consider the following key/value model using Portable classes:
 *
 * ```js
 * class PersonKey {
 *     constructor(personId, deptId) {
 *         this.personId = personId;
 *         this.deptId = deptId;
 *     }
 *
 *     writePortable(writer) {
 *         writer.writeLong('personId', this.personId);
 *         writer.writeLong('deptId', this.deptId);
 *     }
 * }
 *
 * class Person {
 *     constructor(name) {
 *         this.name = name;
 *     }
 *
 *     writePortable(writer) {
 *         writer.writeString('name', this.name);
 *     }
 * }
 * ```
 * This model will be resolved to the following table columns:
 * * personId BIGINT
 * * deptId BIGINT
 * * name VARCHAR
 * * __key OBJECT (hidden)
 * * this OBJECT (hidden)
 *
 * ##### Consistency
 *
 * Results returned from IMap query are weakly consistent:
 * * If an entry was not updated during iteration, it is guaranteed to be returned exactly once.
 * * If an entry was modified during iteration, it might be returned zero, one or several times.
 *
 * #### Usage
 *
 * When a query is executed, an {@link SqlResult} is returned. The returned result is an async iterable. It can also be
 * iterated using {@link SqlResult.next} method. The result should be closed at the end to release server resources.
 * Fetching the last page closes the result.
 * The code snippet below demonstrates a typical usage pattern:
 *
 * ```
 * const client = await Client.newHazelcastClient();
 * const result = await client.getSqlService().execute('SELECT * FROM person');
 * for await (const row of result) {
 *    console.log(row.personId);
 *    console.log(row.name);
 * }
 * await result.close();
 * await client.shutdown();
 * ```
 */
export interface SqlService {
    /**
     * Executes SQL and returns an {@link SqlResult}.
     * Converts passed SQL string and parameter values into an {@link SqlStatement} object and invokes {@link executeStatement}.
     *
     * @param sql SQL string. SQL string placeholder character is question mark(`?`)
     * @param params Parameter list. The parameter count must be equal to number of placeholders in the SQL string
     * @param options Options that are affecting how the query is executed
     * @throws {@link IllegalArgumentError} if arguments are not valid
     * @throws {@link HazelcastSqlException} in case of an execution error
     */
    execute(sql: string, params?: any[], options?: SqlStatementOptions): Promise<SqlResult>;

    /**
     * Executes SQL and returns an {@link SqlResult}.
     * @param sql SQL statement object
     * @throws {@link IllegalArgumentError} if arguments are not valid
     * @throws {@link HazelcastSqlException} in case of an execution error
     */
    executeStatement(sql: SqlStatement): Promise<SqlResult>;
}

/** @internal */
export class SqlServiceImpl implements SqlService {
    /** Value for the timeout that is not set. */
    static readonly TIMEOUT_NOT_SET = Long.fromInt(-1);
    /** Default timeout. */
    static readonly DEFAULT_TIMEOUT = SqlServiceImpl.TIMEOUT_NOT_SET;
    /** Default cursor buffer size. */
    static readonly DEFAULT_CURSOR_BUFFER_SIZE = 4096;

    static readonly DEFAULT_FOR_RETURN_RAW_RESULT = false; // don't return raw result by default

    static readonly DEFAULT_EXPECTED_RESULT_TYPE = SqlExpectedResultType.ANY;

    static readonly DEFAULT_SCHEMA: null = null;

    constructor(
        private readonly connectionRegistry: ConnectionRegistry,
        private readonly serializationService: SerializationService,
        private readonly invocationService: InvocationService,
        private readonly connectionManager: ConnectionManager
    ) {
    }

    /**
     * Handles SQL execute response.
     * @param clientMessage The response message
     * @param res SQL result for this response
     */
    private static handleExecuteResponse(clientMessage: ClientMessage, res: SqlResultImpl): void {
        const response = SqlExecuteCodec.decodeResponse(clientMessage);
        const sqlError = response.error;
        if (sqlError !== null) {
            throw new HazelcastSqlException(sqlError.originatingMemberId, sqlError.code, sqlError.message, sqlError.suggestion);
        } else {
            res.onExecuteResponse(
                response.rowMetadata !== null ? new SqlRowMetadataImpl(response.rowMetadata) : null,
                response.rowPage,
                response.updateCount
            );
        }
    }

    /**
     * Validates SqlStatement
     *
     * @param sqlStatement
     * @throws RangeError if validation is not successful
     */
    private static validateSqlStatement(sqlStatement: SqlStatement | null): void {
        if (sqlStatement === null) {
            throw new RangeError('SQL statement cannot be null');
        }
        tryGetString(sqlStatement.sql);
        if (sqlStatement.sql.length === 0) { // empty sql string is disallowed
            throw new RangeError('Empty SQL string is disallowed.')
        }
        if (sqlStatement.hasOwnProperty('params')) { // if params is provided, validate it
            tryGetArray(sqlStatement.params);
        }
        if (sqlStatement.hasOwnProperty('options')) { // if options is provided, validate it
            SqlServiceImpl.validateSqlStatementOptions(sqlStatement.options);
        }
    }

    /**
     * Validates SqlStatementOptions
     *
     * @param sqlStatementOptions
     * @throws RangeError if validation is not successful
     */
    private static validateSqlStatementOptions(sqlStatementOptions: SqlStatementOptions): void {
        if (sqlStatementOptions.hasOwnProperty('schema')) {
            tryGetString(sqlStatementOptions.schema);
        }

        if (sqlStatementOptions.hasOwnProperty('timeoutMillis')) {
            const timeoutMillis = tryGetNumber(sqlStatementOptions.timeoutMillis);

            if (timeoutMillis < 0 && timeoutMillis !== -1) {
                throw new RangeError('Timeout millis can be non-negative or -1');
            }
        }

        if (sqlStatementOptions.hasOwnProperty('cursorBufferSize') && tryGetNumber(sqlStatementOptions.cursorBufferSize) <= 0) {
            throw new RangeError('Cursor buffer size cannot be negative');
        }

        if (sqlStatementOptions.hasOwnProperty('expectedResultType')) {
            tryGetEnum(SqlExpectedResultType, sqlStatementOptions.expectedResultType);
        }

        if (sqlStatementOptions.hasOwnProperty('returnRawResult')) {
            tryGetBoolean(sqlStatementOptions.returnRawResult);
        }
    }

    /**
     * Converts an error to HazelcastSqlException and returns it. Used by execute, close and fetch
     * @param err
     * @param connection
     * @returns {@link HazelcastSqlException}
     */
    rethrow(err: Error, connection: Connection): HazelcastSqlException {
        if (err instanceof HazelcastSqlException) {
            return err;
        }

        if (!connection.isAlive()) {
            return new HazelcastSqlException(
                this.connectionManager.getClientUuid(),
                SqlErrorCode.CONNECTION_PROBLEM,
                'Cluster topology changed while a query was executed:' +
                `Member cannot be reached: ${connection.getRemoteAddress()}`,
                undefined,
                err
            )
        } else {
            return this.toHazelcastSqlException(err);
        }
    }

<<<<<<< HEAD
    toHazelcastSqlException(err: any, message: string = err.message): HazelcastSqlException {
=======
    toHazelcastSqlException(err: Error): HazelcastSqlException {
>>>>>>> b7cfb92e
        let originatingMemberId;
        if (err instanceof SqlError) {
            originatingMemberId = err.originatingMemberId;
        } else {
            originatingMemberId = this.connectionManager.getClientUuid();
        }

        return new HazelcastSqlException(
<<<<<<< HEAD
            originatingMemberId, SqlErrorCode.GENERIC, message, err
=======
            originatingMemberId, SqlErrorCode.GENERIC, err.message, undefined, err
>>>>>>> b7cfb92e
        );
    }

    executeStatement(sqlStatement: SqlStatement): Promise<SqlResult> {
        try {
            SqlServiceImpl.validateSqlStatement(sqlStatement);
        } catch (error) {
            throw new IllegalArgumentError(`Invalid argument given to execute(): ${error.message}`, error)
        }

        let connection: Connection | null;

        try {
            connection = this.connectionRegistry.getConnectionForSql();
        } catch (e) {
            throw this.toHazelcastSqlException(e);
        }

        if (connection === null) {
            // The client is not connected to the cluster.
            throw new HazelcastSqlException(
                this.connectionManager.getClientUuid(),
                SqlErrorCode.CONNECTION_PROBLEM,
                'Client is not currently connected to the cluster.'
            );
        }

        const queryId = SqlQueryId.fromMemberId(connection.getRemoteUuid());

        const expectedResultType: SqlExpectedResultType = sqlStatement.options?.hasOwnProperty('expectedResultType') ?
            SqlExpectedResultType[sqlStatement.options.expectedResultType] : SqlServiceImpl.DEFAULT_EXPECTED_RESULT_TYPE;

        let timeoutMillis: Long;
        if (sqlStatement.options?.hasOwnProperty('timeoutMillis')) {
            timeoutMillis = Long.fromNumber(sqlStatement.options.timeoutMillis);
        } else {
            timeoutMillis = SqlServiceImpl.DEFAULT_TIMEOUT;
        }

        try {
            let serializedParams;
            if (Array.isArray(sqlStatement.params)) { // params can be undefined
                serializedParams = new Array(sqlStatement.params.length);
                for (let i = 0; i < sqlStatement.params.length; i++) {
                    serializedParams[i] = this.serializationService.toData(sqlStatement.params[i]);
                }
            } else {
                serializedParams = [];
            }
            const cursorBufferSize = sqlStatement.options?.hasOwnProperty('cursorBufferSize') ?
                sqlStatement.options.cursorBufferSize : SqlServiceImpl.DEFAULT_CURSOR_BUFFER_SIZE;

            const returnRawResult = sqlStatement.options?.hasOwnProperty('returnRawResult') ?
                sqlStatement.options.returnRawResult : SqlServiceImpl.DEFAULT_FOR_RETURN_RAW_RESULT;

            const schema = sqlStatement.options?.hasOwnProperty('schema') ?
                sqlStatement.options.schema : SqlServiceImpl.DEFAULT_SCHEMA;

            const requestMessage = SqlExecuteCodec.encodeRequest(
                sqlStatement.sql,
                serializedParams,
                timeoutMillis,
                cursorBufferSize,
                schema,
                expectedResultType,
                queryId,
                false // Used to skip updating statistics from MC client, should be false in other clients
            );

            const res = SqlResultImpl.newResult(
                this,
                this.deserializeRowValue.bind(this),
                connection,
                queryId,
                cursorBufferSize,
                returnRawResult,
                this.connectionManager.getClientUuid()
            );

            return this.invocationService.invokeOnConnection(connection, requestMessage).then(clientMessage => {
                SqlServiceImpl.handleExecuteResponse(clientMessage, res);
                return res;
            }).catch(err => {
                const error = this.rethrow(err, connection);
                res.onExecuteError(error);
                throw error;
            });
        } catch (error) {
            throw this.rethrow(error, connection);
        }
    }

    execute(sql: string, params?: any[], options?: SqlStatementOptions): Promise<SqlResult> {
        const sqlStatement: SqlStatement = {
            sql: sql
        };
        // If params is not provided it won't be validated. Default value for optional parameters is undefined.
        // So, if they are undefined we don't set it, and in validator method we check for property existence.
        if (params !== undefined) {
            sqlStatement.params = params;
        }
        if (options !== undefined) {
            sqlStatement.options = options;
        }
        return this.executeStatement(sqlStatement);
    }

    /**
     * Sends a close request on a connection for an SQL result using its query id.
     * @param connection The connection the request will be sent to
     * @param queryId The query id that defines the SQL result
     */
    close(connection: Connection, queryId: SqlQueryId): Promise<ClientMessage> {
        const requestMessage = SqlCloseCodec.encodeRequest(queryId);
        return this.invocationService.invokeOnConnection(connection, requestMessage);
    }

    /**
     * Sends a fetch request on a connection for an SQL result using its query id.
     * @param connection The connection the request will be sent to
     * @param queryId The query id that defines the SQL result
     * @param cursorBufferSize The cursor buffer size associated with SQL fetch request, i.e its page size
     */
    fetch(connection: Connection, queryId: SqlQueryId, cursorBufferSize: number): Promise<SqlPage> {
        const requestMessage = SqlFetchCodec.encodeRequest(queryId, cursorBufferSize);
        return this.invocationService.invokeOnConnection(connection, requestMessage).then(clientMessage => {
            const response = SqlFetchCodec.decodeResponse(clientMessage);
            if (response.error !== null) {
                throw new HazelcastSqlException(
                    response.error.originatingMemberId,
                    response.error.code,
                    response.error.message
                );
            }
            return response.rowPage;
        });
    }

    /**
     * Used for lazy deserialization of row values.
     */
    private deserializeRowValue(data: Data) : any {
        try {
            return this.serializationService.toObject(data);
        } catch (e) {
            throw this.toHazelcastSqlException(e, `Failed to deserialize query result value: ${e.message}`);
        }
    }
}<|MERGE_RESOLUTION|>--- conflicted
+++ resolved
@@ -36,11 +36,8 @@
     tryGetString
 } from '../util/Util';
 import {SqlPage} from './SqlPage';
-<<<<<<< HEAD
 import {Data} from '../serialization';
-=======
 import {SqlError} from './SqlError';
->>>>>>> b7cfb92e
 
 /**
  * SQL Service of the client. You can use this service to execute SQL queries.
@@ -274,24 +271,15 @@
         }
     }
 
-<<<<<<< HEAD
-    toHazelcastSqlException(err: any, message: string = err.message): HazelcastSqlException {
-=======
-    toHazelcastSqlException(err: Error): HazelcastSqlException {
->>>>>>> b7cfb92e
+    toHazelcastSqlException(err: Error, message: string = err.message): HazelcastSqlException {
         let originatingMemberId;
         if (err instanceof SqlError) {
             originatingMemberId = err.originatingMemberId;
         } else {
             originatingMemberId = this.connectionManager.getClientUuid();
         }
-
         return new HazelcastSqlException(
-<<<<<<< HEAD
-            originatingMemberId, SqlErrorCode.GENERIC, message, err
-=======
-            originatingMemberId, SqlErrorCode.GENERIC, err.message, undefined, err
->>>>>>> b7cfb92e
+            originatingMemberId, SqlErrorCode.GENERIC, message, undefined, err
         );
     }
 
