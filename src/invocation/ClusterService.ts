/*
 * Copyright (c) 2008-2021, Hazelcast, Inc. All Rights Reserved.
 *
 * Licensed under the Apache License, Version 2.0 (the "License");
 * you may not use this file except in compliance with the License.
 * You may obtain a copy of the License at
 *
 * http://www.apache.org/licenses/LICENSE-2.0
 *
 * Unless required by applicable law or agreed to in writing, software
 * distributed under the License is distributed on an "AS IS" BASIS,
 * WITHOUT WARRANTIES OR CONDITIONS OF ANY KIND, either express or implied.
 * See the License for the specific language governing permissions and
 * limitations under the License.
 */
/** @ignore *//** */

import {Connection} from '../network/Connection';
import {ClientConfig, ClientConfigImpl} from '../config/Config';
import {MemberSelector} from '../core/MemberSelector';
import {
    assertNotNull,
    deferredPromise,
    timedPromise
} from '../util/Util';
import {UuidUtil} from '../util/UuidUtil';
import {ILogger} from '../logging/ILogger';
import {TranslateAddressProvider} from '../network/TranslateAddressProvider';
import {
    Cluster,
    MemberImpl,
    MembershipListener,
    MembershipEvent,
    MemberEvent,
    InitialMembershipListener,
    InitialMembershipEvent,
    IllegalStateError,
    TargetDisconnectedError
} from '../core';
import {MemberInfo} from '../core/MemberInfo';
import {ClusterFailoverService} from '../ClusterFailoverService';
import {ConnectionRegistry} from '../network/ConnectionManager';

class MemberListSnapshot {
    constructor(
        public version: number,
        public readonly members: Map<string, MemberImpl>,
        public readonly memberList: MemberImpl[]
    ) {}
}

const EMPTY_SNAPSHOT = new MemberListSnapshot(-1, new Map<string, MemberImpl>(), []);
const INITIAL_MEMBERS_TIMEOUT_IN_MILLIS = 120 * 1000; // 120 seconds

/**
 * Manages the relationship of this client with the cluster.
 * @internal
 */
export class ClusterService implements Cluster {

    private readonly listeners: Map<string, MembershipListener> = new Map();
    private readonly translateToAddressProvider: TranslateAddressProvider;
    private initialListFetched = deferredPromise<void>();
    private memberListSnapshot = EMPTY_SNAPSHOT;

    constructor(
        clientConfig: ClientConfig,
        private readonly logger: ILogger,
        private readonly clusterFailoverService: ClusterFailoverService
    ) {
        this.translateToAddressProvider = new TranslateAddressProvider(clientConfig as ClientConfigImpl, logger);
    }

    /**
     * Gets the member with the given UUID.
     *
<<<<<<< HEAD
     * @param {string} uuid The UUID of the member as string.
     * @return {MemberImpl | undefined} The member that was found, or undefined if not found.
=======
     * @param uuid The UUID of the member as a string.
     * @return The member that was found, or undefined if not found.
>>>>>>> 48f8c605
     */
    getMember(uuid: string): MemberImpl {
        assertNotNull(uuid);
        return this.memberListSnapshot.members.get(uuid);
    }

    getMembers(selector?: MemberSelector): MemberImpl[] {
        const members = this.getMemberList();
        if (selector == null) {
            return members;
        }

        const selectedMembers: MemberImpl[] = [];
        members.forEach((member) => {
            if (selector(member)) {
                selectedMembers.push(member);
            }
        });
        return selectedMembers;
    }

    /**
     * Gets the current number of members.
     *
     * @return The current number of members.
     */
    getSize(): number {
        return this.memberListSnapshot.members.size;
    }

    addMembershipListener(listener: MembershipListener): string {
        assertNotNull(listener);

        const registrationId = UuidUtil.generate().toString();
        this.listeners.set(registrationId, listener);

        if (this.isInitialMembershipListener(listener)) {
            const members = this.getMemberList();
            // if members are empty,it means initial event did not arrive yet
            // it will be redirected to listeners when it arrives, see #handleInitialMembershipEvent
            if (members.length !== 0) {
                const event = new InitialMembershipEvent(members);
                listener.init(event);
            }
        }
        return registrationId;
    }

    removeMembershipListener(listenerId: string): boolean {
        assertNotNull(listenerId);
        return this.listeners.delete(listenerId);
    }

    start(configuredListeners: MembershipListener[]): void {
        for (const listener of configuredListeners) {
            this.addMembershipListener(listener);
        }
    }

    reset(): void {
        this.logger.debug('ClusterService', 'Resetting the cluster snapshot.');
        this.initialListFetched = deferredPromise<void>();
        this.memberListSnapshot = EMPTY_SNAPSHOT;
    }

    waitForInitialMemberList(): Promise<void> {
        return timedPromise(this.initialListFetched.promise, INITIAL_MEMBERS_TIMEOUT_IN_MILLIS)
            .catch((err) => {
                return Promise.reject(new IllegalStateError('Could not get initial member list from the cluster!', err));
            });
    }

    clearMemberListVersion(): void {
        this.logger.trace('ClusterService', 'Resetting the member list version.');
        // This check is necessary so that when handling auth response, it will not
        // intervene with client failover logic
        if (this.memberListSnapshot !== EMPTY_SNAPSHOT) {
            this.memberListSnapshot.version = 0;
        }
    }

    clearMemberList(connectionRegistry: ConnectionRegistry): void {
        this.logger.trace('ClusterService', 'Resetting the member list.');
        // This check is necessary so that when handling auth response, it will not
        // intervene with client failover logic
        if (this.memberListSnapshot !== EMPTY_SNAPSHOT) {
            const previousMembers = this.memberListSnapshot.memberList;
            this.memberListSnapshot = new MemberListSnapshot(0, new Map<string, MemberImpl>(), []);
            const events = this.detectMembershipEvents(previousMembers, [], connectionRegistry);
            this.fireEvents(events);
        }
    }

    handleMembersViewEvent(
        connectionRegistry: ConnectionRegistry,
        memberListVersion: number,
        memberInfos: MemberInfo[]
    ): void {
        if (this.memberListSnapshot === EMPTY_SNAPSHOT) {
            this.applyInitialState(memberListVersion, memberInfos)
                .then(this.initialListFetched.resolve)
                .catch((err) => {
                    this.logger.warn('ClusterService', 'Could not apply initial member list.', err);
                });
            return;
        }

        if (memberListVersion >= this.memberListSnapshot.version) {
            const prevMembers = this.memberListSnapshot.memberList;
            const snapshot = this.createSnapshot(memberListVersion, memberInfos);
            this.memberListSnapshot = snapshot;
            const currentMembers = snapshot.memberList;
            const events = this.detectMembershipEvents(prevMembers, currentMembers, connectionRegistry);
            this.fireEvents(events);
        }
    }

    translateToPublicAddress(): boolean {
        return this.translateToAddressProvider.get();
    }

    private fireEvents(events: MembershipEvent[]): void {
        for (const event of events) {
            this.listeners.forEach((listener) => {
                if (event.eventType === MemberEvent.ADDED && listener.memberAdded) {
                    listener.memberAdded(event);
                } else if (event.eventType === MemberEvent.REMOVED && listener.memberRemoved) {
                    listener.memberRemoved(event);
                }
            });
        }
    }

    private isInitialMembershipListener(listener: MembershipListener): listener is InitialMembershipListener {
        return (listener as InitialMembershipListener).init !== undefined;
    }

    private applyInitialState(memberListVersion: number, memberInfos: MemberInfo[]): Promise<void> {
        const snapshot = this.createSnapshot(memberListVersion, memberInfos);
        this.memberListSnapshot = snapshot;
        this.logger.info('ClusterService', this.membersString(snapshot));
        const members = snapshot.memberList;
        const event = new InitialMembershipEvent(members);
        this.listeners.forEach((listener) => {
            if (this.isInitialMembershipListener(listener)) {
                listener.init(event);
            }
        });
        const addressProvider =
            this.clusterFailoverService.current().addressProvider;
        return this.translateToAddressProvider.refresh(addressProvider, memberInfos);
    }

    private detectMembershipEvents(
        prevMembers: MemberImpl[],
        currentMembers: MemberImpl[],
        connectionRegistry: ConnectionRegistry
    ): MembershipEvent[] {
        const newMembers = new Array<MemberImpl>();

        const deadMembers = new Map<string, MemberImpl>();
        for (const member of prevMembers) {
            deadMembers.set(member.id(), member);
        }

        for (const member of currentMembers) {
            if (!deadMembers.delete(member.id())) {
                newMembers.push(member);
            }
        }

        const events = new Array<MembershipEvent>(deadMembers.size + newMembers.length);
        let index = 0;

        // removal events should be added before added events
        deadMembers.forEach((member) => {
            events[index++] = new MembershipEvent(member, MemberEvent.REMOVED, currentMembers);
            const connection: Connection = connectionRegistry.getConnection(member.uuid);
            if (connection != null) {
                connection.close(null, new TargetDisconnectedError('The client has closed the connection to this '
                    + 'member, after receiving a member left event from the cluster ' + connection));
            }
        });

        for (const member of newMembers) {
            events[index++] = new MembershipEvent(member, MemberEvent.ADDED, currentMembers);
        }

        if (events.length !== 0) {
            if (this.memberListSnapshot.members.size !== 0) {
                this.logger.info('ClusterService', this.membersString(this.memberListSnapshot));
            }
        }
        return events;
    }

    private createSnapshot(memberListVersion: number, memberInfos: MemberInfo[]): MemberListSnapshot {
        const newMembers = new Map<string, MemberImpl>();
        const newMemberList = new Array<MemberImpl>(memberInfos.length);
        let index = 0;
        for (const memberInfo of memberInfos) {
            const member = new MemberImpl(memberInfo.address, memberInfo.uuid, memberInfo.attributes,
                memberInfo.liteMember, memberInfo.version, memberInfo.addressMap);
            newMembers.set(memberInfo.uuid.toString(), member);
            newMemberList[index++] = member;
        }
        return new MemberListSnapshot(memberListVersion, newMembers, newMemberList);
    }

    private membersString(snapshot: MemberListSnapshot): string {
        const members = snapshot.memberList;
        let logString = '\n\nMembers [' + members.length + '] {';
        for (const member of members) {
            logString += '\n\t' + member.toString();
        }
        logString += '\n}\n';
        return logString;
    }

    private getMemberList(): MemberImpl[] {
        return this.memberListSnapshot.memberList;
    }
}<|MERGE_RESOLUTION|>--- conflicted
+++ resolved
@@ -74,13 +74,8 @@
     /**
      * Gets the member with the given UUID.
      *
-<<<<<<< HEAD
-     * @param {string} uuid The UUID of the member as string.
-     * @return {MemberImpl | undefined} The member that was found, or undefined if not found.
-=======
      * @param uuid The UUID of the member as a string.
      * @return The member that was found, or undefined if not found.
->>>>>>> 48f8c605
      */
     getMember(uuid: string): MemberImpl {
         assertNotNull(uuid);
