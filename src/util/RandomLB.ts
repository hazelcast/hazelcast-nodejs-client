--- conflicted
+++ resolved
@@ -28,11 +28,7 @@
         return this._next(false);
     }
 
-<<<<<<< HEAD
-    _next(dataMember: boolean): Member | null {
-=======
     private _next(dataMember: boolean): Member | null {
->>>>>>> 48f8c605
         const members = dataMember ? this.getDataMembers() : this.getMembers();
         if (members == null || members.length === 0) {
             return null;
