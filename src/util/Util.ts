/*
 * Copyright (c) 2008-2021, Hazelcast, Inc. All Rights Reserved.
 *
 * Licensed under the Apache License, Version 2.0 (the "License");
 * you may not use this file except in compliance with the License.
 * You may obtain a copy of the License at
 *
 * http://www.apache.org/licenses/LICENSE-2.0
 *
 * Unless required by applicable law or agreed to in writing, software
 * distributed under the License is distributed on an "AS IS" BASIS,
 * WITHOUT WARRANTIES OR CONDITIONS OF ANY KIND, either express or implied.
 * See the License for the specific language governing permissions and
 * limitations under the License.
 */
/** @ignore *//** */

import * as assert from 'assert';
import * as Long from 'long';
import * as Path from 'path';
<<<<<<< HEAD

import {BigDecimal, HzLocalDate, HzLocalDateTime, HzLocalTime, HzOffsetDateTime, UUID} from '../core';
=======
import {BigDecimal, LocalDate, LocalDateTime, LocalTime, OffsetDateTime, UUID} from '../core';
>>>>>>> c0fa7416

/** @internal */
export function assertNotNull(v: any): void {
    assert.notStrictEqual(v, null, 'Non null value expected.');
}

/** @internal */
export function assertArray(x: any): void {
    assert(Array.isArray(x), 'Should be array.');
}

/** @internal */
export function assertString(v: any): void {
    assert(typeof v === 'string', 'String value expected.');
}

/** @internal */
export function assertNumber(v: any): void {
    assert(typeof v === 'number', 'Number value expected.');
}

/** @internal */
export function assertNonNegativeNumber(v: any, m?: string): void {
    assert(typeof v === 'number', m || 'Number value expected.');
    assert(v >= 0, m || 'Non-negative value expected.');
}

/** @internal */
export function assertPositiveNumber(v: any, m?: string): void {
    assert(typeof v === 'number', m || 'Number value expected.');
    assert(v > 0, m || 'Positive value expected.');
}

/** @internal */
export function shuffleArray<T>(array: T[]): void {
    let randomIndex: number;
    let temp: T;
    for (let i = array.length; i > 1; i--) {
        randomIndex = Math.floor(Math.random() * i);
        temp = array[i - 1];
        array[i - 1] = array[randomIndex];
        array[randomIndex] = temp;
    }
}

/** @internal */
export function getType(obj: any): string {
    assertNotNull(obj);
    if (Long.isLong(obj)) {
        return 'long';
    } else if (Buffer.isBuffer(obj)) {
        return 'buffer';
    } else if (UUID.isUUID(obj)) {
        return 'uuid';
    } else if (obj instanceof LocalDate) {
        return 'localDate';
    } else if (obj instanceof LocalTime) {
        return 'localTime';
    } else if (obj instanceof LocalDateTime) {
        return 'localDatetime';
    } else if (obj instanceof OffsetDateTime) {
        return 'offsetDatetime';
    } else if (obj instanceof BigDecimal) {
<<<<<<< HEAD
        return 'bigdecimal';
    } else if (typeof obj === 'bigint') {
        return 'bigint';
=======
        return 'bigDecimal';
>>>>>>> c0fa7416
    } else {
        const t = typeof obj;
        if (t !== 'object') {
            return t;
        } else {
            return ({}).toString.call(obj).match(/\s([a-zA-Z]+)/)[1].toLowerCase();
        }
    }
}

/** @internal */
export function enumFromString<T>(enumType: any, value: string): T {
    return enumType[value];
}

/** @internal */
export function tryGetBoolean(val: any): boolean {
    if (typeof val === 'boolean') {
        return val;
    } else {
        throw new RangeError(val + ' is not a boolean.');
    }
}

/** @internal */
export function tryGetNumber(val: any): number {
    if (typeof val === 'number') {
        return val;
    } else {
        throw new RangeError(val + ' is not a number.');
    }
}

/** @internal */
export function tryGetArray(val: any): any[] {
    if (Array.isArray(val)) {
        return val;
    } else {
        throw new RangeError(val + ' is not an array.');
    }
}

/** @internal */
export function tryGetLong(val: any): Long {
    if (Long.isLong(val)) {
        return val;
    } else {
        throw new RangeError(val + ' is not a long.');
    }
}

/** @internal */
export function tryGetString(val: any): string {
    if (typeof val === 'string') {
        return val;
    } else {
        throw new RangeError(val + ' is not a string.');
    }
}

/** @internal */
export function getStringOrUndefined(val: any): string {
    try {
        return tryGetString(val);
    } catch (e) {
        return undefined;
    }
}

/** @internal */
export function getBooleanOrUndefined(val: any): boolean {
    try {
        return tryGetBoolean(val);
    } catch (e) {
        return undefined;
    }
}

/** @internal */
export function tryGetEnum<T>(enumClass: any | { [index: string]: number }, str: string): T {
    const result = enumClass[str.toUpperCase()];
    if (result == null) {
        throw new TypeError(str + ' is not a member of the enum ' + enumClass);
    }
    return result;
}

/** @internal */
export function resolvePath(path: string): string {
    const basePath = process.cwd();
    return Path.resolve(basePath, path);
}

/**
 * Returns a random integer between `0` (inclusive) and `upperBound` (exclusive).
 * Upper bound should be an integer.
 * @param upperBound
 * @returns A random integer between [0-upperBound)
 * @internal
 */
export function randomInt(upperBound: number): number {
    return Math.floor(Math.random() * upperBound);
}

/** @internal */
export class Task {
    timeoutId: NodeJS.Timer;
    intervalId: NodeJS.Timer;
}

/** @internal */
export function scheduleWithRepetition(callback: () => void,
                                       initialDelayMs: number,
                                       periodMs: number): Task {
    const task = new Task();
    task.timeoutId = setTimeout(() => {
        callback();
        task.intervalId = setInterval(callback, periodMs);
    }, initialDelayMs);
    return task;
}

/** @internal */
export function cancelRepetitionTask(task: Task): void {
    if (task.intervalId !== undefined) {
        clearInterval(task.intervalId);
    } else if (task.timeoutId !== undefined) {
        clearTimeout(task.timeoutId);
    }
}

/** @internal */
export interface DeferredPromise<T> {
    promise: Promise<T>;
    resolve: (result: T) => void;
    reject: (err: Error) => void;
}

/**
 * Returns a deferred promise.
 * @internal
 */
export function deferredPromise<T>(): DeferredPromise<T> {
    let resolve: any;
    let reject: any;
    const promise = new Promise<T>(function (): void {
        resolve = arguments[0];
        reject = arguments[1];
    });
    return {
        resolve,
        reject,
        promise
    };
}

/**
 * Returns a promise that is resolved after the specified timeout.
 * @param timeout timeout in milliseconds.
 * @internal
 */
export function delayedPromise(timeout: number): Promise<void> {
    return new Promise((resolve) => setTimeout(resolve, timeout));
}

/**
 * Returns a Promise that will be fulfilled with the wrapped promise's
 * resolve value or rejection reason. However, if the wrapped promise is
 * not resolved or rejected within the given timeout, the returned
 * promise is rejected with an `Error` or the given error.
 *
 * @param wrapped wrapped promise
 * @param timeout timeout in millisecond
 * @param err optional error for the timeout case
 * @internal
 */
export function timedPromise<T>(wrapped: Promise<T>, timeout: number, err?: Error): Promise<T> {
    const deferred = deferredPromise<T>();
    let timed = false;

    const timer = setTimeout(() => {
        if (err) {
            deferred.reject(err);
        } else {
            deferred.reject(new Error('Operation did not finish within timeout: ' + timeout));
        }
        timed = true;
    }, timeout);

    wrapped.then((result) => {
        if (!timed) {
            deferred.resolve(result);
            clearTimeout(timer);
        }
    }).catch((err) => {
        if (!timed) {
            deferred.reject(err);
            clearTimeout(timer);
        }
    });

    return deferred.promise;
}<|MERGE_RESOLUTION|>--- conflicted
+++ resolved
@@ -18,12 +18,7 @@
 import * as assert from 'assert';
 import * as Long from 'long';
 import * as Path from 'path';
-<<<<<<< HEAD
-
-import {BigDecimal, HzLocalDate, HzLocalDateTime, HzLocalTime, HzOffsetDateTime, UUID} from '../core';
-=======
 import {BigDecimal, LocalDate, LocalDateTime, LocalTime, OffsetDateTime, UUID} from '../core';
->>>>>>> c0fa7416
 
 /** @internal */
 export function assertNotNull(v: any): void {
@@ -87,13 +82,9 @@
     } else if (obj instanceof OffsetDateTime) {
         return 'offsetDatetime';
     } else if (obj instanceof BigDecimal) {
-<<<<<<< HEAD
-        return 'bigdecimal';
+        return 'bigDecimal';
     } else if (typeof obj === 'bigint') {
-        return 'bigint';
-=======
-        return 'bigDecimal';
->>>>>>> c0fa7416
+        return 'bigInt';
     } else {
         const t = typeof obj;
         if (t !== 'object') {
