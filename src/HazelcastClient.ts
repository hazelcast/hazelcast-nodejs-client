--- conflicted
+++ resolved
@@ -220,13 +220,8 @@
             this.schemaService
         );
         this.statistics = new Statistics(
-<<<<<<< HEAD
-            logger,
-            this.config.properties,
-=======
             this.loggingService.getLogger(),
             this.config.metrics,
->>>>>>> 10c81d28
             this.instanceName,
             this.invocationService,
             this.nearCacheManager,
