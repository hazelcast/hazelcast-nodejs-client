import * as Promise from 'bluebird';
import {DistributedObject} from '../DistributedObject';
import {MapProxy} from './MapProxy';
import {SetProxy} from './SetProxy';
import {ClientCreateProxyCodec} from '../codec/ClientCreateProxyCodec';
import ClientConnection = require('../invocation/ClientConnection');
import ClientMessage = require('../ClientMessage');
import {ClientDestroyProxyCodec} from '../codec/ClientDestroyProxyCodec';
import {ClientAddDistributedObjectListenerCodec} from '../codec/ClientAddDistributedObjectListenerCodec';
import {ClientRemoveDistributedObjectListenerCodec} from '../codec/ClientRemoveDistributedObjectListenerCodec';
import HazelcastClient from '../HazelcastClient';
import {QueueProxy} from './QueueProxy';
import {ListProxy} from './ListProxy';
import {LockProxy} from './LockProxy';
import {MultiMapProxy} from './MultiMapProxy';
import {RingbufferProxy} from './RingbufferProxy';
import {ReplicatedMapProxy} from './ReplicatedMapProxy';
import {NearCachedMapProxy} from './NearCachedMapProxy';
<<<<<<< HEAD
import {SemaphoreProxy} from './SemaphoreProxy';
=======
import {AtomicLongProxy} from './AtomicLongProxy';
>>>>>>> ab3d1a65

class ProxyManager {
    public MAP_SERVICE: string = 'hz:impl:mapService';
    public SET_SERVICE: string = 'hz:impl:setService';
    public LOCK_SERVICE: string = 'hz:impl:lockService';
    public QUEUE_SERVICE: string = 'hz:impl:queueService';
    public LIST_SERVICE: string = 'hz:impl:listService';
    public MULTIMAP_SERVICE: string = 'hz:impl:multiMapService';
    public RINGBUFFER_SERVICE: string = 'hz:impl:ringbufferService';
    public REPLICATEDMAP_SERVICE: string = 'hz:impl:replicatedMapService';
<<<<<<< HEAD
    public SEMAPHORE_SERVICE: string = 'hz:impl:semaphoreService';
=======
    public ATOMICLONG_SERVICE: string = 'hz:impl:atomicLongService';
>>>>>>> ab3d1a65

    public service: any = {
        'hz:impl:mapService': MapProxy,
        'hz:impl:setService': SetProxy,
        'hz:impl:queueService': QueueProxy,
        'hz:impl:listService': ListProxy,
        'hz:impl:lockService': LockProxy,
        'hz:impl:multiMapService': MultiMapProxy,
        'hz:impl:ringbufferService': RingbufferProxy,
        'hz:impl:replicatedMapService': ReplicatedMapProxy,
<<<<<<< HEAD
        'hz:impl:semaphoreService': SemaphoreProxy
=======
        'hz:impl:atomicLongService': AtomicLongProxy
>>>>>>> ab3d1a65
    };

    private proxies: { [proxyName: string]: DistributedObject; } = {};
    private client: HazelcastClient;

    constructor(client: HazelcastClient) {
        this.client = client;
    }

    public getOrCreateProxy(name: string, serviceName: string, createAtServer = true): DistributedObject {
        if (this.proxies[name]) {
            return this.proxies[name];
        } else {
            var newProxy: DistributedObject;
            if (serviceName === this.MAP_SERVICE && this.client.getConfig().nearCacheConfigs[name]) {
                newProxy = new NearCachedMapProxy(this.client, serviceName, name);
            } else {
                newProxy = new this.service[serviceName](this.client, serviceName, name);
            }
            if (createAtServer) {
                this.createProxy(name, serviceName);
            }
            this.proxies[name] = newProxy;
            return newProxy;
        }
    }

    private createProxy(name: string, serviceName: string): Promise<ClientMessage> {
        var connection: ClientConnection = this.client.getClusterService().getOwnerConnection();
        var request = ClientCreateProxyCodec.encodeRequest(name, serviceName, connection.getAddress());

        var createProxyPromise: Promise<ClientMessage> = this.client.getInvocationService()
            .invokeOnConnection(connection, request);
        return createProxyPromise;
    }

    destroyProxy(name: string, serviceName: string): Promise<void> {
        delete this.proxies[name];
        var clientMessage = ClientDestroyProxyCodec.encodeRequest(name, serviceName);
        clientMessage.setPartitionId(-1);
        return this.client.getInvocationService().invokeOnRandomTarget(clientMessage).then(function () {
            return;
        });
    }

    addDistributedObjectListener(listenerFunc: Function): Promise<string> {
        var handler = function (clientMessage: ClientMessage) {
            var converterFunc = function (name: string, serviceName: string, eventType: string) {
                if (eventType === 'CREATED') {
                    listenerFunc(name, serviceName, 'created');
                } else if (eventType === 'DESTROYED') {
                    listenerFunc(name, serviceName, 'destroyed');
                }
            };
            ClientAddDistributedObjectListenerCodec.handle(clientMessage, converterFunc, null);
        };
        return this.client.getListenerService().registerListener(
            ClientAddDistributedObjectListenerCodec.encodeRequest(true),
            handler,
            ClientAddDistributedObjectListenerCodec.decodeResponse
        );
    }

    removeDistributedObjectListener(listenerId: string) {
        return this.client.getListenerService().deregisterListener(
            ClientRemoveDistributedObjectListenerCodec.encodeRequest(listenerId),
            ClientRemoveDistributedObjectListenerCodec.decodeResponse
        );
    }
}
export = ProxyManager;<|MERGE_RESOLUTION|>--- conflicted
+++ resolved
@@ -16,11 +16,8 @@
 import {RingbufferProxy} from './RingbufferProxy';
 import {ReplicatedMapProxy} from './ReplicatedMapProxy';
 import {NearCachedMapProxy} from './NearCachedMapProxy';
-<<<<<<< HEAD
 import {SemaphoreProxy} from './SemaphoreProxy';
-=======
 import {AtomicLongProxy} from './AtomicLongProxy';
->>>>>>> ab3d1a65
 
 class ProxyManager {
     public MAP_SERVICE: string = 'hz:impl:mapService';
@@ -31,11 +28,8 @@
     public MULTIMAP_SERVICE: string = 'hz:impl:multiMapService';
     public RINGBUFFER_SERVICE: string = 'hz:impl:ringbufferService';
     public REPLICATEDMAP_SERVICE: string = 'hz:impl:replicatedMapService';
-<<<<<<< HEAD
     public SEMAPHORE_SERVICE: string = 'hz:impl:semaphoreService';
-=======
     public ATOMICLONG_SERVICE: string = 'hz:impl:atomicLongService';
->>>>>>> ab3d1a65
 
     public service: any = {
         'hz:impl:mapService': MapProxy,
@@ -46,11 +40,8 @@
         'hz:impl:multiMapService': MultiMapProxy,
         'hz:impl:ringbufferService': RingbufferProxy,
         'hz:impl:replicatedMapService': ReplicatedMapProxy,
-<<<<<<< HEAD
         'hz:impl:semaphoreService': SemaphoreProxy
-=======
         'hz:impl:atomicLongService': AtomicLongProxy
->>>>>>> ab3d1a65
     };
 
     private proxies: { [proxyName: string]: DistributedObject; } = {};
