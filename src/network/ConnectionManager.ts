--- conflicted
+++ resolved
@@ -186,15 +186,6 @@
         return this.activeConnections.get(uuid.toString());
     }
 
-<<<<<<< HEAD
-    /**
-     * Returns a random connection from active connections. If smart routing enabled, connection is returned using
-     * load balancer. Otherwise, it is the first connection in connection registry.
-     * @param dataMember if only data members should be considered
-     * @return Connection if there is at least one connection, otherwise null
-     */
-=======
->>>>>>> 48f8c605
     getRandomConnection(dataMember = false): Connection | null {
         if (this.smartRoutingEnabled) {
             let member;
@@ -222,14 +213,9 @@
             const connection = entry[1];
             if (dataMember) {
                 const member = this.clusterService.getMember(uuid);
-<<<<<<< HEAD
-                if (!member || member.liteMember)
-                    continue;
-=======
                 if (!member || member.liteMember) {
                     continue;
                 }
->>>>>>> 48f8c605
             }
             return connection;
         }
