/*
 * Copyright (c) 2008-2021, Hazelcast, Inc. All Rights Reserved.
 *
 * Licensed under the Apache License, Version 2.0 (the "License");
 * you may not use this file except in compliance with the License.
 * You may obtain a copy of the License at
 *
 * http://www.apache.org/licenses/LICENSE-2.0
 *
 * Unless required by applicable law or agreed to in writing, software
 * distributed under the License is distributed on an "AS IS" BASIS,
 * WITHOUT WARRANTIES OR CONDITIONS OF ANY KIND, either express or implied.
 * See the License for the specific language governing permissions and
 * limitations under the License.
 */
/** @ignore *//** */

import {EventEmitter} from 'events';
import {
    CandidateClusterContext,
    ClusterFailoverService
} from '../ClusterFailoverService';
import {
    AuthenticationError,
    ClientNotActiveError,
    ClientNotAllowedInClusterError,
    HazelcastError,
    IllegalStateError,
    InvalidConfigurationError,
    TargetDisconnectedError,
    UUID,
    AddressImpl,
    Addresses,
    MemberImpl,
    IOError,
} from '../core';
import {lookupPublicAddress} from '../core/MemberInfo';
import {Connection} from './Connection';
import * as net from 'net';
import * as tls from 'tls';
import {
    cancelRepetitionTask,
    deferredPromise,
    DeferredPromise,
    scheduleWithRepetition,
    shuffleArray,
    Task,
    timedPromise,
} from '../util/Util';
import {BasicSSLOptionsFactory} from '../connection/BasicSSLOptionsFactory';
import {ILogger} from '../logging/ILogger';
import {HeartbeatManager} from './HeartbeatManager';
import {UuidUtil} from '../util/UuidUtil';
import {WaitStrategy} from './WaitStrategy';
import {ReconnectMode} from '../config/ConnectionStrategyConfig';
import {ClientConfig, ClientConfigImpl} from '../config/Config';
import {LifecycleState, LifecycleServiceImpl, LifecycleService} from '../LifecycleService';
import {ClientMessage} from '../protocol/ClientMessage';
import {BuildInfo} from '../BuildInfo';
import {ClientAuthenticationCustomCodec} from '../codec/ClientAuthenticationCustomCodec';
import {
    ClientAuthenticationCodec,
    ClientAuthenticationResponseParams
} from '../codec/ClientAuthenticationCodec';
import {AuthenticationStatus} from '../protocol/AuthenticationStatus';
import {Invocation, InvocationService} from '../invocation/InvocationService';
import {PartitionService, PartitionServiceImpl} from '../PartitionService';
import {AddressProvider} from '../connection/AddressProvider';
import {ClusterService} from '../invocation/ClusterService';
import {SerializationService} from '../serialization/SerializationService';
import {ConnectionRegistryImpl} from './ConnectionRegistry';

/** @internal */
export const CONNECTION_REMOVED_EVENT_NAME = 'connectionRemoved';
/** @internal */
export const CONNECTION_ADDED_EVENT_NAME = 'connectionAdded';

/** @internal */
export const CLIENT_TYPE = 'NJS';
const SERIALIZATION_VERSION = 1;
const SET_TIMEOUT_MAX_DELAY = 2147483647;
const BINARY_PROTOCOL_VERSION = Buffer.from('CP2');

/** @internal */
export enum ClientState {
    /**
     * Clients start with this state. Once a client connects to a cluster,
     * it directly switches to {@link INITIALIZED_ON_CLUSTER} instead of
     * {@link CONNECTED_TO_CLUSTER} because on startup a client has no
     * local state to send to the cluster.
     */
    INITIAL = 0,

    /**
     * When a client switches to a new cluster, it moves to this state.
     * It means that the client has connected to a new cluster but not sent
     * its local state to the new cluster yet.
     */
    CONNECTED_TO_CLUSTER = 1,

    /**
     * When a client sends its local state to the cluster it has connected,
     * it switches to this state. When a client loses all connections to
     * the current cluster and connects to a new cluster, its state goes
     * back to {@link CONNECTED_TO_CLUSTER}.
     *
     * Invocations are allowed in this state.
     */
    INITIALIZED_ON_CLUSTER = 2,
}

<<<<<<< HEAD
export interface ConnectionRegistry {
    /**
     * Returns if the registry active
     * @return Return true if the registry is active, false otherwise
     */
    isActive(): boolean;

    /**
     * Returns connection by UUID
     * @param uuid UUID that identifies the connection
     * @return Connection if there is a connection with the UUID, undefined otherwise
     */
    getConnection(uuid: UUID): Connection | undefined;

    /**
     * Returns all active connections in the registry
     * @return Array of Connection objects
     */
    getConnections(): Connection[];

    /**
     * Returns a random connection from active connections
     * @return Connection if there is at least one connection, otherwise null
     */
    getRandomConnection(): Connection | null;

    /**
     * Returns a connection for executing SQL.
     *
     * @throws {@link IllegalStateError} If there are more than 2 distinct member versions found
     * @return
     * * A random connection to a data member from the larger same-version group
     * * If there's no such connection, return connection to a random data member
     * * If there's no such connection, return any random connection
     * * If there are no connections, null is returned
     */
    getConnectionForSql(): Connection | null;

    /**
     * Returns if invocation allowed. Invocation is allowed only if connection state is {@link INITIALIZED_ON_CLUSTER}
     * and there is at least one active connection.
     * @return Error if invocation is not allowed, null otherwise
     */
    checkIfInvocationAllowed(): Error | null;
}

export class ConnectionRegistryImpl implements ConnectionRegistry {

    private active = false;
    private readonly activeConnections = new Map<string, Connection>();
    private connectionState = ConnectionState.INITIAL;

    constructor(
        private readonly asyncStart: boolean,
        private readonly reconnectMode: ReconnectMode,
        private readonly smartRoutingEnabled: boolean,
        private readonly loadBalancer: LoadBalancer,
        private readonly clusterService: ClusterService
    ) {
    }

    isActive(): boolean {
        return this.active;
    }

    getConnectionState(): ConnectionState {
        return this.connectionState;
    }

    isEmpty(): boolean {
        return this.activeConnections.size === 0;
    }

    getConnections(): Connection[] {
        return Array.from(this.activeConnections.values());
    }

    getConnection(uuid: UUID): Connection | undefined {
        return this.activeConnections.get(uuid.toString());
    }

    getRandomConnection(): Connection | null {
        if (this.smartRoutingEnabled) {
            const member = this.loadBalancer.next();
            if (member != null) {
                const connection = this.getConnection(member.uuid);
                if (connection != null) {
                    return connection;
                }
            }
        }

        const iterator = this.activeConnections.values();
        const next = iterator.next();
        if (!next.done) {
            return next.value;
        } else {
            return null;
        }
    }

    getConnectionForSql(): Connection | null {
        if (this.smartRoutingEnabled) {
            // There might be a race - the chosen member might be just connected or disconnected - try a
            // couple of times, the memberOfLargerSameVersionGroup returns a random connection,
            // we might be lucky...
            for (let i = 0; i < SQL_CONNECTION_RANDOM_ATTEMPTS; i++) {
                const member = memberOfLargerSameVersionGroup(this.clusterService.getMembers());

                if (member === null) {
                    break;
                }
                const connection = this.getConnection(member.uuid);
                if (connection !== undefined) {
                    return connection;
                }
            }
        }

        // Otherwise iterate over connections and return the first one that's not to a lite member
        let firstConnection: Connection | null = null;
        for (const entry of this.activeConnections) {
            const memberId = entry[0];
            const connection = entry[1];

            if (firstConnection === null) {
                firstConnection = connection;
            }
            const member = this.clusterService.getMember(memberId);
            if (member === undefined || member.liteMember) {
                continue;
            }
            return connection;
        }

        // Failed to get a connection to a data member
        return firstConnection;
    }

    forEachConnection(fn: (conn: Connection) => void): void {
        this.activeConnections.forEach(fn);
    }

    checkIfInvocationAllowed(): Error | null {
        const state = this.connectionState;
        if (state === ConnectionState.INITIALIZED_ON_CLUSTER && this.activeConnections.size > 0) {
            return null;
        }

        let error: Error;
        if (state === ConnectionState.INITIAL) {
            if (this.asyncStart) {
                error = new ClientOfflineError();
            } else {
                error = new IOError('No connection found to cluster since the client is starting.');
            }
        } else if (this.reconnectMode === ReconnectMode.ASYNC) {
            error = new ClientOfflineError();
        } else {
            error = new IOError('No connection found to cluster.');
        }
        return error;
    }

    deleteConnection(uuid: UUID): void {
        this.activeConnections.delete(uuid.toString());
    }

    /**
     * Adds or updates a client connection by uuid
     * @param uuid UUID to identify the connection
     * @param connection to set
     */
    setConnection(uuid: UUID, connection: Connection): void {
        this.activeConnections.set(uuid.toString(), connection);
    }

    setConnectionState(connectionState: ConnectionState): void {
        this.connectionState = connectionState;
    }

    activate(): void {
        this.active = true;
    }

    deactivate(): void {
        this.active = false;
    }
}

=======
>>>>>>> a5c4d4a1
interface ClientForConnectionManager {
    onClusterChange(): void;

    sendStateToCluster(): Promise<void>;

    onClusterRestart(): void;

    shutdown(): Promise<void>;
}

/**
 * Maintains connections between the client and members of the cluster.
 * @internal
 */
export class ConnectionManager extends EventEmitter {

    private connectionIdCounter = 0;
    private readonly labels: string[];
    private readonly shuffleMemberList: boolean;
    private readonly asyncStart: boolean;
    private readonly reconnectMode: ReconnectMode;
    private readonly smartRoutingEnabled: boolean;
    private switchingToNextCluster = false;
    private readonly connectionTimeoutMillis: number;
    private readonly heartbeatManager: HeartbeatManager;
    private readonly authenticationTimeout: number;
    private readonly clientUuid = UuidUtil.generate(false);
    private readonly waitStrategy: WaitStrategy;
    private readonly pendingConnections = new Map<string, DeferredPromise<Connection>>();
    private clusterId: UUID;
    private connectToClusterTaskSubmitted: boolean;
    private reconnectToMembersTask: Task;
    // contains member UUIDs (strings) for members with in-flight connection attempt
    private readonly connectingMembers = new Set<string>();
    /**
     * The number of bytes received over all connections (active and closed). Guaranteed to be monotonically increasing
     * counter, but may not show the latest total.
     */
    private totalBytesRead : number;
    /**
     * The number of bytes sent over all connections (active and closed). Guaranteed to be monotonically increasing
     * counter, but may not show the latest total.
     */
    private totalBytesWritten : number;

    constructor(
        private readonly client: ClientForConnectionManager,
        private readonly clientName: string,
        private readonly clientConfig: ClientConfig,
        private readonly logger: ILogger,
        private readonly partitionService: PartitionService,
        private readonly serializationService: SerializationService,
        private readonly lifecycleService: LifecycleService,
        private readonly clusterFailoverService: ClusterFailoverService,
        private readonly failoverConfigProvided: boolean,
        private readonly clusterService: ClusterService,
        private readonly invocationService: InvocationService,
        private readonly connectionRegistry: ConnectionRegistryImpl
    ) {
        super();
        this.labels = this.clientConfig.clientLabels;
        this.connectionTimeoutMillis = this.initConnectionTimeoutMillis();
        this.heartbeatManager = new HeartbeatManager(
            this.clientConfig.properties,
            this.logger,
            this.connectionRegistry
        );
        this.authenticationTimeout = this.heartbeatManager.getHeartbeatTimeout();
        this.shuffleMemberList = this.clientConfig.properties['hazelcast.client.shuffle.member.list'] as boolean;
        this.smartRoutingEnabled = this.clientConfig.network.smartRouting;
        this.waitStrategy = this.initWaitStrategy(this.clientConfig as ClientConfigImpl);
        const connectionStrategyConfig = this.clientConfig.connectionStrategy;
        this.asyncStart = connectionStrategyConfig.asyncStart;
        this.reconnectMode = connectionStrategyConfig.reconnectMode;
        this.totalBytesWritten = 0;
        this.totalBytesRead = 0;
    }

    start(): Promise<void> {
        if (this.connectionRegistry.isActive()) {
            return Promise.resolve();
        }
        this.connectionRegistry.activate();

        this.heartbeatManager.start(this.invocationService);
        return this.connectToCluster();
    }

    connectToAllClusterMembers(): Promise<void> {
        if (!this.smartRoutingEnabled) {
            return Promise.resolve();
        }

        const members = this.clusterService.getMembers();
        return this.tryConnectToAllClusterMembers(members)
            .then(() => {
                this.reconnectToMembersTask = scheduleWithRepetition(this.reconnectToMembers.bind(this), 1000, 1000);
            });
    }

    shutdown(): void {
        if (!this.connectionRegistry.isActive()) {
            return;
        }

        this.connectionRegistry.deactivate();
        if (this.reconnectToMembersTask !== undefined) {
            cancelRepetitionTask(this.reconnectToMembersTask);
        }
        this.pendingConnections.forEach((pending) => {
            pending.reject(new ClientNotActiveError('Hazelcast client is shutting down'));
        });

        // HeartbeatManager should be shut down before connections are closed
        this.heartbeatManager.shutdown();
        this.connectionRegistry.forEachConnection((conn) => {
            conn.close('Hazelcast client is shutting down', null);
        });

        this.removeAllListeners(CONNECTION_REMOVED_EVENT_NAME);
        this.removeAllListeners(CONNECTION_ADDED_EVENT_NAME);
    }

    reset(): void {
        this.connectionRegistry.forEachConnection((conn) => {
            conn.close(null, new TargetDisconnectedError('Hazelcast client is switching cluster'));
        });
    }

    getClientUuid(): UUID {
        return this.clientUuid;
    }

    getOrConnectToAddress(address: AddressImpl): Promise<Connection> {
        if (!this.lifecycleService.isRunning()) {
            return Promise.reject(new ClientNotActiveError('Client is not active.'));
        }

        const connection = this.getConnectionForAddress(address);
        if (connection) {
            return Promise.resolve(connection);
        }

        return this.getOrConnect(address, () => this.translateAddress(address));
    }

    getOrConnectToMember(member: MemberImpl): Promise<Connection> {
        if (!this.lifecycleService.isRunning()) {
            return Promise.reject(new ClientNotActiveError('Client is not active.'));
        }

        const connection = this.connectionRegistry.getConnection(member.uuid);
        if (connection) {
            return Promise.resolve(connection);
        }

        return this.getOrConnect(member.address, () => this.translateMemberAddress(member));
    }

    private getOrConnect(address: AddressImpl,
                         translateAddressFn: () => Promise<AddressImpl>): Promise<Connection> {
        const addressKey = address.toString();
        const pendingConnection = this.pendingConnections.get(addressKey);
        if (pendingConnection) {
            return pendingConnection.promise;
        }

        const connectionResolver: DeferredPromise<Connection> = deferredPromise<Connection>();
        this.pendingConnections.set(addressKey, connectionResolver);

        const processResponseCallback = (msg: ClientMessage): void => {
            this.invocationService.processResponse(msg);
        };

        let translatedAddress: AddressImpl;
        let connection: Connection;
        translateAddressFn()
            .then((translated) => {
                translatedAddress = translated;
                if (translatedAddress == null) {
                    throw new RangeError(`Address translator could not translate address ${address}`);
                }
                return this.triggerConnect(translatedAddress);
            })
            .then((socket) => {
                connection = new Connection(
                    this,
                    this.clientConfig,
                    this.logger,
                    translatedAddress,
                    socket,
                    this.connectionIdCounter++,
                    this.lifecycleService,
                    numberOfBytes => {this.totalBytesRead += numberOfBytes},
                    numberOfBytes => {this.totalBytesWritten += numberOfBytes}
                );
                // close the connection proactively on errors
                socket.once('error', (err: NodeJS.ErrnoException) => {
                    connection.close('Socket error.', err);
                });
                // close the connection if socket is not readable anymore
                socket.once('end', () => {
                    const reason = 'Connection closed by the other side.';
                    connection.close(reason, new IOError(reason));
                });
                return this.initiateCommunication(socket);
            })
            .then(() => connection.registerResponseCallback(processResponseCallback))
            .then(() => this.authenticateOnCluster(connection))
            .then((conn) => connectionResolver.resolve(conn))
            .catch((err) => {
                // make sure to close connection on errors
                if (connection != null) {
                    connection.close(null, err);
                }
                connectionResolver.reject(err);
            });

        return connectionResolver.promise
            .finally(() => this.pendingConnections.delete(addressKey));
    }

    onConnectionClose(connection: Connection): void {
        const endpoint = connection.getRemoteAddress();
        const memberUuid = connection.getRemoteUuid();

        if (endpoint == null) {
            this.logger.trace('ConnectionManager', 'Destroying ' + connection
                + ', but it has endpoint set to null -> not removing it from a connection map');
            return;
        }

        // do the cleanup only if connection is active
        const activeConnection = memberUuid != null ? this.connectionRegistry.getConnection(memberUuid) : null;
        if (connection === activeConnection) {
            this.connectionRegistry.deleteConnection(memberUuid);
            this.logger.info('ConnectionManager', 'Removed connection to endpoint: '
                + endpoint + ':' + memberUuid + ', connection: ' + connection);
            if (this.connectionRegistry.isEmpty()) {
                if (this.connectionRegistry.getClientState() === ClientState.INITIALIZED_ON_CLUSTER) {
                    this.emitLifecycleEvent(LifecycleState.DISCONNECTED);
                }
                this.triggerClusterReconnection();
            }
            this.emitConnectionRemovedEvent(connection);
        } else {
            this.logger.trace('ConnectionManager', 'Destroying a connection, but there is no mapping '
                + endpoint + ':' + memberUuid + '->' + connection + ' in the connection map.)');
        }
    }

    private initWaitStrategy(config: ClientConfigImpl): WaitStrategy {
        const connectionStrategyConfig = config.connectionStrategy;
        const retryConfig = connectionStrategyConfig.connectionRetry;
        return new WaitStrategy(retryConfig.initialBackoffMillis, retryConfig.maxBackoffMillis,
            retryConfig.multiplier, retryConfig.clusterConnectTimeoutMillis, retryConfig.jitter, this.logger);
    }

    private initConnectionTimeoutMillis(): number {
        const networkConfig = this.clientConfig.network;
        const connTimeout = networkConfig.connectionTimeout;
        return connTimeout === 0 ? SET_TIMEOUT_MAX_DELAY : connTimeout;
    }

    private connectToCluster(): Promise<void> {
        if (this.asyncStart) {
            this.submitConnectToClusterTask();
            return Promise.resolve();
        } else {
            return this.doConnectToCluster();
        }
    }

    private submitConnectToClusterTask(): void {
        if (this.connectToClusterTaskSubmitted) {
            return;
        }

        this.doConnectToCluster()
            .then(() => {
                this.connectToClusterTaskSubmitted = false;
                if (this.connectionRegistry.isEmpty()) {
                    this.logger.warn('ConnectionManager', 'No connection to cluster ' + this.clusterId);
                    this.submitConnectToClusterTask();
                }
            })
            .catch((error: Error) => {
                this.logger.warn('ConnectionManager', 'Could not connect to any cluster, shutting down '
                    + 'the client: ' + error.message);
                this.shutdownClient();
            });

        this.connectToClusterTaskSubmitted = true;
    }

    private doConnectToCluster(): Promise<void> {
        const ctx = this.clusterFailoverService.current();

        return this.doConnectToCandidateCluster(ctx)
            .then((connected) => {
                if (connected) {
                    return true;
                }
                return this.clusterFailoverService.tryNextCluster(this.cleanupAndTryNextCluster.bind(this));
            })
            .then((connected) => {
                if (connected) {
                    return;
                }
                const message = this.lifecycleService.isRunning()
                    ? 'Unable to connect to any cluster.' : 'Client is being shutdown.';
                throw new IllegalStateError(message);
            });
    }

    private cleanupAndTryNextCluster(nextCtx: CandidateClusterContext): Promise<boolean> {
        this.client.onClusterChange();
        this.logger.info('ConnectionManager', 'Trying to connect to next cluster: '
            + nextCtx.clusterName);
        this.switchingToNextCluster = true;
        return this.doConnectToCandidateCluster(nextCtx)
            .then((connected) => {
                if (connected) {
                    return this.clusterService.waitForInitialMemberList()
                        .then(() => {
                            this.emitLifecycleEvent(LifecycleState.CHANGED_CLUSTER);
                            return true;
                        });
                }
                return false;
            });
    }

    private doConnectToCandidateCluster(ctx: CandidateClusterContext): Promise<boolean> {
        const triedAddresses = new Set<string>();
        this.waitStrategy.reset();
        return this.tryConnectingToAddresses(ctx, triedAddresses);
    }

    private tryConnectingToAddresses(ctx: CandidateClusterContext,
                                     triedAddresses: Set<string>): Promise<boolean> {
        const triedAddressesPerAttempt = new Set<string>();

        const members = this.clusterService.getMembers();
        if (this.shuffleMemberList) {
            shuffleArray(members);
        }

        // try to connect to a member in the member list first
        return this.tryConnecting(
                0, members, triedAddressesPerAttempt,
                (m) => m.address,
                (m) => this.getOrConnectToMember(m)
            )
            .then((connected) => {
                if (connected) {
                    return true;
                }
                // try to connect to a member given via config (explicit config/discovery mechanism)
                return this.loadAddressesFromProvider(ctx.addressProvider)
                    .then((addresses) => {
                        // filter out already tried addresses
                        addresses = addresses.filter((addr) => !triedAddressesPerAttempt.has(addr.toString()));

                        return this.tryConnecting(
                            0, addresses, triedAddressesPerAttempt,
                            (a) => a,
                            (a) => this.getOrConnectToAddress(a)
                        );
                    });
            })
            .then((connected) => {
                if (connected) {
                    return true;
                }
                for (const address of triedAddressesPerAttempt.values()) {
                    triedAddresses.add(address);
                }
                // If address provider loads no addresses, then the above loop is not entered
                // and the lifecycle check is missing, hence we need to repeat the same check at this point
                if (!this.lifecycleService.isRunning()) {
                    return Promise.reject(new ClientNotActiveError('Client is not active.'));
                }
                return this.waitStrategy.sleep()
                    .then((notTimedOut) => {
                        if (notTimedOut) {
                            return this.tryConnectingToAddresses(ctx, triedAddresses);
                        }
                        this.logger.info('ConnectionManager', 'Unable to connect to any address '
                            + 'from the cluster with name: ' + ctx.clusterName
                            + '. The following addresses were tried: ' + Array.from(triedAddresses).join(', '));
                        return false;
                    });
            })
            .catch((err: Error) => {
                if (err instanceof ClientNotAllowedInClusterError
                        || err instanceof InvalidConfigurationError) {
                    this.logger.warn('ConnectionManager', 'Stopped trying on the cluster: '
                        + ctx.clusterName + ' reason: ' + err.message);
                    return false;
                }
                throw err;
            });
    }

    private tryConnecting<T extends MemberImpl | AddressImpl>(
        index: number,
        items: T[],
        triedAddresses: Set<string>,
        getAddressFn: (item: T) => AddressImpl,
        connectToFn: (item: T) => Promise<Connection>
    ): Promise<boolean> {
        if (index >= items.length) {
            return Promise.resolve(false);
        }
        if (!this.lifecycleService.isRunning()) {
            return Promise.reject(new ClientNotActiveError('Client is not active.'));
        }
        const item = items[index];
        const address = getAddressFn(item);
        triedAddresses.add(address.toString());
        return this.connect(item, () => connectToFn(item))
            .then((connection) => {
                if (connection != null) {
                    return true;
                }
                return this.tryConnecting(index + 1, items, triedAddresses, getAddressFn, connectToFn);
            });
    }

    private connect(target: MemberImpl | AddressImpl,
                    getOrConnectFn: () => Promise<Connection>): Promise<Connection> {
        this.logger.info('ConnectionManager', 'Trying to connect to ' + target.toString());
        return getOrConnectFn()
            .catch((err) => {
                this.logger.warn('ConnectionManager', 'Error during initial connection to '
                    + target.toString() + ' ' + err);
                if (err instanceof InvalidConfigurationError
                        || err instanceof ClientNotAllowedInClusterError) {
                    throw err;
                }
                return null;
            });
    }

    private emitLifecycleEvent(state: LifecycleState): void {
        (this.lifecycleService as LifecycleServiceImpl).emitLifecycleEvent(state);
    }

    private loadAddressesFromProvider(addressProvider: AddressProvider): Promise<AddressImpl[]> {
        return addressProvider.loadAddresses()
            .catch((error: Error) => {
                this.logger.warn('ConnectionManager', 'Failed to load addresses from '
                    + addressProvider + ' address provider, error: ' + error.message);
                return new Addresses();
            })
            .then((providerAddresses) => {
                if (this.shuffleMemberList) {
                    // The relative order between primary and secondary addresses should not
                    // be changed. So we shuffle the lists separately and then add them to
                    // the final list so that secondary addresses are not tried before all
                    // primary addresses have been tried. Otherwise, we can get startup delays.
                    shuffleArray(providerAddresses.primary);
                    shuffleArray(providerAddresses.secondary);
                }
                const result: AddressImpl[] = [];
                providerAddresses.primary.forEach((addr) => result.push(addr));
                providerAddresses.secondary.forEach((addr) => result.push(addr));
                return result;
            });
    }

    private getConnectionForAddress(address: AddressImpl): Connection {
        for (const connection of this.connectionRegistry.getConnections()) {
            if (connection.getRemoteAddress().equals(address)) {
                return connection;
            }
        }
        return null;
    }

    private initiateCommunication(socket: net.Socket): Promise<void> {
        // Send the protocol version
        const deferred = deferredPromise<void>();
        socket.write(BINARY_PROTOCOL_VERSION as any, (err: Error) => {
            if (err) {
                deferred.reject(err);
            }
            deferred.resolve();
        });

        return deferred.promise;
    }

    private triggerConnect(translatedAddress: AddressImpl): Promise<net.Socket> {
        if (this.clientConfig.network.ssl.enabled) {
            if (this.clientConfig.network.ssl.sslOptions) {
                const opts = this.clientConfig.network.ssl.sslOptions;
                return this.connectTLSSocket(translatedAddress, opts);
            } else if (this.clientConfig.network.ssl.sslOptionsFactory
                || this.clientConfig.network.ssl.sslOptionsFactoryProperties) {
                const factoryProperties = this.clientConfig.network.ssl.sslOptionsFactoryProperties;
                let factory = this.clientConfig.network.ssl.sslOptionsFactory;
                if (factory == null) {
                    factory = new BasicSSLOptionsFactory();
                }
                return factory.init(factoryProperties).then(() => {
                    return this.connectTLSSocket(translatedAddress, factory.getSSLOptions());
                });
            } else {
                // the default behavior when ssl is enabled
                const opts = this.clientConfig.network.ssl.sslOptions = {
                    checkServerIdentity: (): any => null,
                    rejectUnauthorized: true,
                };
                return this.connectTLSSocket(translatedAddress, opts);
            }
        } else {
            return this.connectNetSocket(translatedAddress);
        }
    }

    private connectTLSSocket(address: AddressImpl, configOpts: any): Promise<tls.TLSSocket> {
        const connectionResolver = deferredPromise<tls.TLSSocket>();
        const socket = tls.connect(address.port, address.host, configOpts);

        const connectTimeoutTimer = setTimeout(() => {
            socket.destroy();
            connectionResolver.reject(new HazelcastError('Connection timed out to address ' + address.toString()));
        }, this.connectionTimeoutMillis);

        socket.once('secureConnect', () => {
            clearInterval(connectTimeoutTimer);
            connectionResolver.resolve(socket);
        });
        socket.once('error', (err) => {
            clearInterval(connectTimeoutTimer);
            connectionResolver.reject(err);
        });

        return connectionResolver.promise;
    }

    private connectNetSocket(address: AddressImpl): Promise<net.Socket> {
        const connectionResolver = deferredPromise<net.Socket>();
        const socket = net.connect(address.port, address.host);

        const connectTimeoutTimer = setTimeout(() => {
            socket.destroy();
            connectionResolver.reject(new HazelcastError('Connection timed out to address ' + address.toString()));
        }, this.connectionTimeoutMillis);

        socket.once('connect', () => {
            clearInterval(connectTimeoutTimer);
            connectionResolver.resolve(socket);
        });
        socket.once('error', (err) => {
            clearInterval(connectTimeoutTimer);
            connectionResolver.reject(err);
        });

        return connectionResolver.promise;
    }

    private emitConnectionAddedEvent(connection: Connection): void {
        this.emit(CONNECTION_ADDED_EVENT_NAME, connection);
    }

    private emitConnectionRemovedEvent(connection: Connection): void {
        this.emit(CONNECTION_REMOVED_EVENT_NAME, connection);
    }

    private translateAddress(target: AddressImpl): Promise<AddressImpl> {
        const ctx = this.clusterFailoverService.current()
        const addressProvider = ctx.addressProvider;
        return addressProvider.translate(target)
            .catch((error: Error) => {
                this.logger.warn('ConnectionManager', 'Failed to translate address '
                    + target + ' via address provider ' + error.message);
                return Promise.reject(error);
            });
    }

    private translateMemberAddress(member: MemberImpl): Promise<AddressImpl> {
        if (member.addressMap == null) {
            return this.translateAddress(member.address);
        }
        if (this.clusterService.translateToPublicAddress()) {
            const publicAddress = lookupPublicAddress(member);
            if (publicAddress != null) {
                return Promise.resolve(publicAddress);
            }
            return Promise.resolve(member.address);
        }
        return this.translateAddress(member.address);
    }

    private triggerClusterReconnection(): void {
        if (this.reconnectMode === ReconnectMode.OFF) {
            this.logger.info('ConnectionManager', 'RECONNECT MODE is off. Shutting down the client.');
            this.shutdownClient();
            return;
        }

        if (this.lifecycleService.isRunning()) {
            this.submitConnectToClusterTask();
        }
    }

    private shutdownClient(): void {
        this.client.shutdown()
            .catch((e) => {
                this.logger.error('ConnectionManager', 'Failed to shut down client.', e);
            });
    }

    // This method makes sure that the smart client has connection to all cluster members.
    // This is called periodically.
    private reconnectToMembers(): void {
        if (!this.lifecycleService.isRunning()) {
            return;
        }

        for (const member of this.clusterService.getMembers()) {
            if (this.connectionRegistry.getConnection(member.uuid) != null) {
                continue;
            }
            const memberUuid = member.uuid.toString();
            if (this.connectingMembers.has(memberUuid)) {
                continue;
            }
            this.connectingMembers.add(memberUuid);
            this.getOrConnectToMember(member)
                .catch(() => {
                    // no-op
                })
                .finally(() => {
                    this.connectingMembers.delete(memberUuid);
                });
        }
    }

    private authenticateOnCluster(connection: Connection): Promise<Connection> {
        const request = this.encodeAuthenticationRequest();
        const invocation = new Invocation(this.invocationService, request);
        invocation.connection = connection;
        return timedPromise(
            this.invocationService.invokeUrgent(invocation),
            this.authenticationTimeout
        ).catch((err) => {
            connection.close('Authentication failed', err);
            throw err;
        }).then((responseMessage) => {
            const response = ClientAuthenticationCodec.decodeResponse(responseMessage);
            let authenticationStatus = response.status;
            if (this.failoverConfigProvided && !response.failoverSupported) {
                this.logger.warn('ConnectionManager', 'Cluster does not support failover. '
                    + 'This feature is available in Hazelcast Enterprise.');
                authenticationStatus = AuthenticationStatus.NOT_ALLOWED_IN_CLUSTER;
            }

            if (authenticationStatus === AuthenticationStatus.AUTHENTICATED) {
                return this.onAuthenticated(connection, response);
            } else {
                let err: Error;
                switch (authenticationStatus) {
                    case AuthenticationStatus.CREDENTIALS_FAILED:
                        err = new AuthenticationError('The configured cluster name on the client '
                            + 'does not match the one configured in the cluster or the credentials '
                            + 'set in the client security config could not be authenticated.');
                        break;
                    case AuthenticationStatus.SERIALIZATION_VERSION_MISMATCH:
                        err = new IllegalStateError('Server serialization version does not match to client.');
                        break;
                    case AuthenticationStatus.NOT_ALLOWED_IN_CLUSTER:
                        err = new ClientNotAllowedInClusterError('Client is not allowed in the cluster.');
                        break;
                    default:
                        err = new AuthenticationError('Authentication status code not supported. Status: '
                            + authenticationStatus);
                }
                connection.close('Authentication failed', err);
                throw err;
            }
        });
    }

    private onAuthenticated(connection: Connection,
                            response: ClientAuthenticationResponseParams): Connection {
        this.checkPartitionCount(response.partitionCount);
        connection.setConnectedServerVersion(response.serverHazelcastVersion);
        connection.setRemoteAddress(response.address);
        connection.setRemoteUuid(response.memberUuid);

        const existingConnection = this.connectionRegistry.getConnection(response.memberUuid);
        if (existingConnection != null) {
            connection.close('Duplicate connection to same member with uuid: '
                + response.memberUuid.toString(), null);
            return existingConnection;
        }

        const newClusterId = response.clusterId;

        const clusterIdChanged = this.clusterId != null && !newClusterId.equals(this.clusterId);
        if (clusterIdChanged) {
            this.checkConnectionStateOnClusterIdChange(connection);
            this.logger.warn('ConnectionManager', 'Switching from current cluster: '
                + this.clusterId + ' to new cluster: ' + newClusterId);
            this.client.onClusterRestart();
        }
        const connectionsEmpty = this.connectionRegistry.isEmpty();
        this.connectionRegistry.setConnection(response.memberUuid, connection);
        if (connectionsEmpty) {
            this.clusterId = newClusterId;
            if (clusterIdChanged) {
                this.connectionRegistry.setClientState(ClientState.CONNECTED_TO_CLUSTER);
                this.initializeClientOnCluster(newClusterId);
            } else {
                this.connectionRegistry.setClientState(ClientState.INITIALIZED_ON_CLUSTER);
                this.emitLifecycleEvent(LifecycleState.CONNECTED);
            }
        }

        this.logger.info('ConnectionManager', 'Authenticated with server '
            + response.address + ':' + response.memberUuid + ', server version: '
            + response.serverHazelcastVersion + ', local address: ' + connection.getLocalAddress());
        this.emitConnectionAddedEvent(connection);

        return connection;
    }

    private checkConnectionStateOnClusterIdChange(connection: Connection): void {
        if (this.connectionRegistry.isEmpty()) {
            // We only have single connection established
            if (this.failoverConfigProvided) {
                // If failover is provided and this single connection is established after,
                // failover logic kicks in (checked via `switchingToNextCluster`), then it
                // is OK to continue. Otherwise, we force the failover logic
                // to be used by throwing `ClientNotAllowedInClusterError`
                if (this.switchingToNextCluster) {
                    this.switchingToNextCluster = false;
                } else {
                    const reason = 'Force to hard cluster switch';
                    connection.close(reason, null);
                    throw new ClientNotAllowedInClusterError(reason);
                }
            }
        } else {
            // If there are other connections, then we have a connection
            // to wrong cluster. We should not stay connected
            const reason = 'Connection does not belong to this cluster';
            connection.close(reason, null);
            throw new IllegalStateError(reason);
        }
    }

    private encodeAuthenticationRequest(): ClientMessage {
        const ctx = this.clusterFailoverService.current();
        const clusterName = ctx.clusterName;
        const customCredentials = ctx.customCredentials;
        const clientVersion = BuildInfo.getClientVersion();

        let clientMessage: ClientMessage;
        if (customCredentials != null) {
            const credentialsPayload = this.serializationService.toData(customCredentials).toBuffer();

            clientMessage = ClientAuthenticationCustomCodec.encodeRequest(clusterName, credentialsPayload, this.clientUuid,
                CLIENT_TYPE, SERIALIZATION_VERSION, clientVersion, this.clientName, this.labels);
        } else {
            clientMessage = ClientAuthenticationCodec.encodeRequest(clusterName, null, null, this.clientUuid,
                CLIENT_TYPE, SERIALIZATION_VERSION, clientVersion, this.clientName, this.labels);
        }

        return clientMessage;
    }

    private checkPartitionCount(newPartitionCount: number): void {
        const partitionService = this.partitionService as PartitionServiceImpl;
        if (!partitionService.checkAndSetPartitionCount(newPartitionCount)) {
            throw new ClientNotAllowedInClusterError('Client can not work with this cluster '
                + 'because it has a different partition count. Expected partition count: '
                + partitionService.getPartitionCount() + ', member partition count: ' + newPartitionCount);
        }
    }

    private initializeClientOnCluster(targetClusterId: UUID): void {
        if (!targetClusterId.equals(this.clusterId)) {
            this.logger.warn('ConnectionManager', 'Will not send client state to cluster: '
                + targetClusterId + ', switched to a new cluster: ' + this.clusterId);
            return;
        }

        this.client.sendStateToCluster()
            .then(() => {
                if (targetClusterId.equals(this.clusterId)) {
                    this.logger.trace('ConnectionManager', 'Client state is sent to cluster: '
                        + targetClusterId);

                    this.connectionRegistry.setClientState(ClientState.INITIALIZED_ON_CLUSTER);
                    this.emitLifecycleEvent(LifecycleState.CONNECTED);
                } else {
                    this.logger.warn('ConnectionManager', 'Cannot set client state to initialized on '
                        + 'cluster because current cluster id: ' + this.clusterId
                        + ' is different than expected cluster id: ' + targetClusterId);
                }
            })
            .catch((error: Error) => {
                const clusterName = this.clusterFailoverService.current().clusterName;
                this.logger.warn('ConnectionManager', 'Failure during sending state to the cluster: '
                    + error.message);
                if (targetClusterId.equals(this.clusterId)) {
                    this.logger.warn('ConnectionManager', 'Retrying sending state to the cluster: '
                        + targetClusterId + ', name: ' + clusterName);
                    this.initializeClientOnCluster(targetClusterId);
                }
            });
    }

    private tryConnectToAllClusterMembers(members: MemberImpl[]): Promise<void> {
        const promises: Array<Promise<void | Connection>> = [];
        for (const member of members) {
            promises.push(this.getOrConnectToMember(member)
                .catch(() => {
                    // no-op
                }));
        }
        return Promise.all(promises)
            .then(() => undefined);
    }

    getTotalBytesWritten(): number {
        return this.totalBytesWritten;
    }


    getTotalBytesRead(): number {
        return this.totalBytesRead;
    }
}<|MERGE_RESOLUTION|>--- conflicted
+++ resolved
@@ -109,199 +109,6 @@
     INITIALIZED_ON_CLUSTER = 2,
 }
 
-<<<<<<< HEAD
-export interface ConnectionRegistry {
-    /**
-     * Returns if the registry active
-     * @return Return true if the registry is active, false otherwise
-     */
-    isActive(): boolean;
-
-    /**
-     * Returns connection by UUID
-     * @param uuid UUID that identifies the connection
-     * @return Connection if there is a connection with the UUID, undefined otherwise
-     */
-    getConnection(uuid: UUID): Connection | undefined;
-
-    /**
-     * Returns all active connections in the registry
-     * @return Array of Connection objects
-     */
-    getConnections(): Connection[];
-
-    /**
-     * Returns a random connection from active connections
-     * @return Connection if there is at least one connection, otherwise null
-     */
-    getRandomConnection(): Connection | null;
-
-    /**
-     * Returns a connection for executing SQL.
-     *
-     * @throws {@link IllegalStateError} If there are more than 2 distinct member versions found
-     * @return
-     * * A random connection to a data member from the larger same-version group
-     * * If there's no such connection, return connection to a random data member
-     * * If there's no such connection, return any random connection
-     * * If there are no connections, null is returned
-     */
-    getConnectionForSql(): Connection | null;
-
-    /**
-     * Returns if invocation allowed. Invocation is allowed only if connection state is {@link INITIALIZED_ON_CLUSTER}
-     * and there is at least one active connection.
-     * @return Error if invocation is not allowed, null otherwise
-     */
-    checkIfInvocationAllowed(): Error | null;
-}
-
-export class ConnectionRegistryImpl implements ConnectionRegistry {
-
-    private active = false;
-    private readonly activeConnections = new Map<string, Connection>();
-    private connectionState = ConnectionState.INITIAL;
-
-    constructor(
-        private readonly asyncStart: boolean,
-        private readonly reconnectMode: ReconnectMode,
-        private readonly smartRoutingEnabled: boolean,
-        private readonly loadBalancer: LoadBalancer,
-        private readonly clusterService: ClusterService
-    ) {
-    }
-
-    isActive(): boolean {
-        return this.active;
-    }
-
-    getConnectionState(): ConnectionState {
-        return this.connectionState;
-    }
-
-    isEmpty(): boolean {
-        return this.activeConnections.size === 0;
-    }
-
-    getConnections(): Connection[] {
-        return Array.from(this.activeConnections.values());
-    }
-
-    getConnection(uuid: UUID): Connection | undefined {
-        return this.activeConnections.get(uuid.toString());
-    }
-
-    getRandomConnection(): Connection | null {
-        if (this.smartRoutingEnabled) {
-            const member = this.loadBalancer.next();
-            if (member != null) {
-                const connection = this.getConnection(member.uuid);
-                if (connection != null) {
-                    return connection;
-                }
-            }
-        }
-
-        const iterator = this.activeConnections.values();
-        const next = iterator.next();
-        if (!next.done) {
-            return next.value;
-        } else {
-            return null;
-        }
-    }
-
-    getConnectionForSql(): Connection | null {
-        if (this.smartRoutingEnabled) {
-            // There might be a race - the chosen member might be just connected or disconnected - try a
-            // couple of times, the memberOfLargerSameVersionGroup returns a random connection,
-            // we might be lucky...
-            for (let i = 0; i < SQL_CONNECTION_RANDOM_ATTEMPTS; i++) {
-                const member = memberOfLargerSameVersionGroup(this.clusterService.getMembers());
-
-                if (member === null) {
-                    break;
-                }
-                const connection = this.getConnection(member.uuid);
-                if (connection !== undefined) {
-                    return connection;
-                }
-            }
-        }
-
-        // Otherwise iterate over connections and return the first one that's not to a lite member
-        let firstConnection: Connection | null = null;
-        for (const entry of this.activeConnections) {
-            const memberId = entry[0];
-            const connection = entry[1];
-
-            if (firstConnection === null) {
-                firstConnection = connection;
-            }
-            const member = this.clusterService.getMember(memberId);
-            if (member === undefined || member.liteMember) {
-                continue;
-            }
-            return connection;
-        }
-
-        // Failed to get a connection to a data member
-        return firstConnection;
-    }
-
-    forEachConnection(fn: (conn: Connection) => void): void {
-        this.activeConnections.forEach(fn);
-    }
-
-    checkIfInvocationAllowed(): Error | null {
-        const state = this.connectionState;
-        if (state === ConnectionState.INITIALIZED_ON_CLUSTER && this.activeConnections.size > 0) {
-            return null;
-        }
-
-        let error: Error;
-        if (state === ConnectionState.INITIAL) {
-            if (this.asyncStart) {
-                error = new ClientOfflineError();
-            } else {
-                error = new IOError('No connection found to cluster since the client is starting.');
-            }
-        } else if (this.reconnectMode === ReconnectMode.ASYNC) {
-            error = new ClientOfflineError();
-        } else {
-            error = new IOError('No connection found to cluster.');
-        }
-        return error;
-    }
-
-    deleteConnection(uuid: UUID): void {
-        this.activeConnections.delete(uuid.toString());
-    }
-
-    /**
-     * Adds or updates a client connection by uuid
-     * @param uuid UUID to identify the connection
-     * @param connection to set
-     */
-    setConnection(uuid: UUID, connection: Connection): void {
-        this.activeConnections.set(uuid.toString(), connection);
-    }
-
-    setConnectionState(connectionState: ConnectionState): void {
-        this.connectionState = connectionState;
-    }
-
-    activate(): void {
-        this.active = true;
-    }
-
-    deactivate(): void {
-        this.active = false;
-    }
-}
-
-=======
->>>>>>> a5c4d4a1
 interface ClientForConnectionManager {
     onClusterChange(): void;
 
