--- conflicted
+++ resolved
@@ -213,14 +213,9 @@
             const connection = entry[1];
             if (dataMember) {
                 const member = this.clusterService.getMember(uuid);
-<<<<<<< HEAD
-                if (!member || member.liteMember)
-                    continue;
-=======
                 if (!member || member.liteMember) {
                     continue;
                 }
->>>>>>> b0dc0f29
             }
             return connection;
         }
