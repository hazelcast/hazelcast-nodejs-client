/*
 * Copyright (c) 2008-2021, Hazelcast, Inc. All Rights Reserved.
 *
 * Licensed under the Apache License, Version 2.0 (the "License");
 * you may not use this file except in compliance with the License.
 * You may obtain a copy of the License at
 *
 * http://www.apache.org/licenses/LICENSE-2.0
 *
 * Unless required by applicable law or agreed to in writing, software
 * distributed under the License is distributed on an "AS IS" BASIS,
 * WITHOUT WARRANTIES OR CONDITIONS OF ANY KIND, either express or implied.
 * See the License for the specific language governing permissions and
 * limitations under the License.
 */
/** @ignore *//** */

import {AGGREGATOR_FACTORY_ID} from '../aggregation/AggregatorConstants';
import {aggregatorFactory} from '../aggregation/Aggregator';
import {CLUSTER_DATA_FACTORY_ID, clusterDataFactory} from './ClusterDataFactory';
import {SerializationConfigImpl} from '../config/SerializationConfig';
import {
    RELIABLE_TOPIC_MESSAGE_FACTORY_ID,
    reliableTopicMessageFactory,
} from '../proxy/topic/ReliableTopicMessage';
import * as Util from '../util/Util';
import {Data, DataInput, DataOutput} from './Data';
import {Serializer, IdentifiedDataSerializableFactory, AsyncSerializer} from './Serializable';
import {
    ArrayListSerializer,
    BigDecimalSerializer,
    BigIntSerializer,
    BooleanArraySerializer,
    BooleanSerializer,
    ByteArraySerializer,
    ByteSerializer,
    CharArraySerializer,
    CharSerializer,
    DateSerializer,
    DoubleArraySerializer,
    DoubleSerializer,
    FloatArraySerializer,
    FloatSerializer,
    HazelcastJsonValueSerializer,
    IdentifiedDataSerializableSerializer,
    IntegerArraySerializer,
    IntegerSerializer,
    JavaClassSerializer,
    JsonSerializer,
    LinkedListSerializer,
    LocalDateSerializer,
    LocalDateTimeSerializer,
    LocalTimeSerializer,
    LongArraySerializer,
    LongSerializer,
    NullSerializer,
    OffsetDateTimeSerializer,
    ShortArraySerializer,
    ShortSerializer,
    StringArraySerializer,
    StringSerializer,
    UuidSerializer
} from './DefaultSerializers';
import {DATA_OFFSET, HeapData} from './HeapData';
import {ObjectDataInput, PositionalObjectDataOutput} from './ObjectData';
import {PortableSerializer} from './portable/PortableSerializer';
import {PREDICATE_FACTORY_ID, predicateFactory} from './DefaultPredicates';
import {JsonStringDeserializationPolicy} from '../config/JsonStringDeserializationPolicy';
import {REST_VALUE_FACTORY_ID, restValueFactory} from '../core/RestValue';
import {CompactStreamSerializerAdapter} from './compact/CompactStreamSerializerAdapter';
import {CompactStreamSerializer} from './compact/CompactStreamSerializer';
import {SchemaService} from './compact/SchemaService';

/**
 * Serializes objects and deserializes data.
 * @internal
 */
export interface SerializationService {

    toData(object: any, partitioningStrategy?: any): Data;

    toObject(data: Data): any;

    writeObject(out: DataOutput, object: any): void;

    readObject(inp: DataInput): any;

    toDataAsync(object: any, partitioningStrategy?: any): Promise<Data>;

    toObjectAsync(data: Data): Promise<any>;

    writeObjectAsync(out: DataOutput, object: any): Promise<void>;

    readObjectAsync(inp: DataInput): Promise<any>;

}

type PartitionStrategy = (obj: any) => number;

const defaultPartitionStrategy = (obj: any): number => {
    if (obj == null || !obj['getPartitionHash']) {
        return 0;
    } else {
        return obj.getPartitionHash();
    }
}

/** @internal */
export class SerializationServiceV1 implements SerializationService {

    private readonly registry: { [id: number]: Serializer };
    private readonly serializerNameToId: { [name: string]: number };
    private readonly serializationConfig: SerializationConfigImpl;
    private readonly compactStreamSerializer: CompactStreamSerializer;

    constructor(serializationConfig: SerializationConfigImpl, schemaService: SchemaService) {
        this.serializationConfig = serializationConfig;
        this.registry = {};
        this.serializerNameToId = {};
        this.compactStreamSerializer = new CompactStreamSerializer(schemaService);
        this.registerDefaultSerializers();
        this.registerCustomSerializers();
        this.registerCompactSerializers();
        this.registerGlobalSerializer();
    }

    public isData(object: any): boolean {
        return object instanceof HeapData;
    }

    /**
     * Serializes object to data
     *
     * @param object Object to serialize
     * @param partitioningStrategy
     * @throws RangeError if object is not serializable
     */
    toData(object: any, partitioningStrategy: PartitionStrategy = defaultPartitionStrategy): Data {
        if (this.isData(object)) {
            return object as Data;
        }
        const dataOutput = new PositionalObjectDataOutput(this, this.serializationConfig.isBigEndian);
        const serializer = this.findSerializerFor(object);
        // Check if object is partition aware
        if (object != null && object.partitionKey != null) {
            const partitionKey = object.partitionKey;
            const serializedPartitionKey = this.toData(partitionKey);
            dataOutput.writeIntBE(SerializationServiceV1.calculatePartitionHash(serializedPartitionKey, partitioningStrategy));
        } else {
            dataOutput.writeIntBE(SerializationServiceV1.calculatePartitionHash(object, partitioningStrategy));
        }
        dataOutput.writeIntBE(serializer.id);
        (serializer as Serializer).write(dataOutput, object);
        return new HeapData(dataOutput.toBuffer());
    }

    toObject(data: Data): any {
        if (data == null) {
            return data;
        }
        if (!data.getType) {
            return data;
        }
        const serializer = this.findSerializerById(data.getType());
        if (serializer === undefined) {
            throw new RangeError(`There is no suitable deserializer for data with type ${data.getType()}`);
        }
        const dataInput = new ObjectDataInput(data.toBuffer(), DATA_OFFSET, this, this.serializationConfig.isBigEndian);
        return (serializer as Serializer).read(dataInput);
    }


    /**
     * Serializes object to data
     *
     * @param object Object to serialize
     * @param partitioningStrategy
     * @throws RangeError if object is not serializable
     */
    toDataAsync(object: any, partitioningStrategy: PartitionStrategy = defaultPartitionStrategy): Promise<Data> {
        if (this.isData(object)) {
            return Promise.resolve(object as Data);
        }
        const dataOutput = new PositionalObjectDataOutput(this, this.serializationConfig.isBigEndian);
        const serializer = this.findSerializerFor(object);
        // Check if object is partition aware
        if (object != null && object.partitionKey != null) {
            const partitionKey = object.partitionKey;
            const serializedPartitionKey = this.toData(partitionKey);
            dataOutput.writeIntBE(this.calculatePartitionHash(serializedPartitionKey, partitioningStrategy));
        } else {
            dataOutput.writeIntBE(this.calculatePartitionHash(object, partitioningStrategy));
        }
        dataOutput.writeIntBE(serializer.id);
        if (serializer instanceof CompactStreamSerializerAdapter) {
            return (serializer as AsyncSerializer).write(dataOutput, object).then(() => {
                return new HeapData(dataOutput.toBuffer());
            })
        } else {
            (serializer as Serializer).write(dataOutput, object)
            return Promise.resolve(new HeapData(dataOutput.toBuffer()));
        }


    }

    toObjectAsync(data: Data): Promise<any> {
        if (data == null) {
            return Promise.resolve(data);
        }
        if (!data.getType) {
            return Promise.resolve(data);
        }
        const serializer = this.findSerializerById(data.getType());
        if (serializer === undefined) {
            throw new RangeError(`There is no suitable deserializer for data with type ${data.getType()}`);
        }
        const dataInput = new ObjectDataInput(data.toBuffer(), DATA_OFFSET, this, this.serializationConfig.isBigEndian);
        if (serializer instanceof CompactStreamSerializerAdapter) {
            return serializer.read(dataInput).then((obj: any) => {
                return obj;
            })
        } else {
            return Promise.resolve(serializer.read(dataInput));
        }
    }

    writeObjectAsync(out: DataOutput, object: any): Promise<void> {
        const serializer = this.findSerializerFor(object);
        out.writeInt(serializer.id);
        return (serializer as AsyncSerializer).write(out, object);
    }

    readObjectAsync(inp: DataInput): Promise<any> {
        const serializerId = inp.readInt();
        const serializer = this.findSerializerById(serializerId);
        return (serializer as AsyncSerializer).read(inp);
    }

    writeObject(out: DataOutput, object: any): void {
        const serializer = this.findSerializerFor(object);
        out.writeInt(serializer.id);
        (serializer as Serializer).write(out, object);
    }

    readObject(inp: DataInput): any {
        const serializerId = inp.readInt();
        const serializer = this.findSerializerById(serializerId);
        return (serializer as Serializer).read(inp);
    }

    registerSerializer(name: string, serializer: Serializer): void {
        if (this.serializerNameToId[name]) {
            throw new RangeError('Given serializer name is already in the registry.');
        }
        if (this.registry[serializer.id]) {
            throw new RangeError('Given serializer id is already in the registry.');
        }
        this.serializerNameToId[name] = serializer.id;
        this.registry[serializer.id] = serializer;
    }

    /**
     * Serialization precedence
     *  1. NULL
     *  2. DataSerializable
     *  3. Portable
     *  4. Default Types
     *      * Byte, Boolean, Character, Short, Integer, Long, Float, Double, String
     *      * Array of [Byte, Boolean, Character, Short, Integer, Long, Float, Double, String]
     *      * Java types [Date, BigInteger, BigDecimal, Class, Enum]
     *  5. Custom serializers
     *  6. Global Serializer
     *  7. Compact Serializer
     *  8. Fallback (JSON)
     * @param obj
     * @returns
     */
    findSerializerFor(obj: any): Serializer | AsyncSerializer {
        if (obj === undefined) {
            throw new RangeError('undefined cannot be serialized.');
        }
        let serializer: Serializer = null;
        if (obj === null) {
            serializer = this.findSerializerByName('null', false);
        }
        if (serializer === null) {
            serializer = this.lookupDefaultSerializer(obj);
        }
        if (serializer === null) {
            serializer = this.lookupCustomSerializer(obj);
        }
        if (serializer === null) {
            serializer = this.lookupGlobalSerializer();
        }
        if (serializer === null) {
            serializer = this.findSerializerByName('!compact', false);
        }
        if (serializer === null) {
            serializer = this.findSerializerByName('!json', false);
        }
        if (serializer === null) {
            throw new RangeError('There is no suitable serializer for ' + obj + '.');
        }
        return serializer;

    }

    private lookupDefaultSerializer(obj: any): Serializer {
        let serializer: Serializer = null;
<<<<<<< HEAD
        if (this.isCompactSerializable(obj)) {
            return this.findSerializerByName('!compact', false);
        }
=======
>>>>>>> 818fef6b
        if (SerializationServiceV1.isIdentifiedDataSerializable(obj)) {
            return this.findSerializerByName('identified', false);
        }
        if (SerializationServiceV1.isPortableSerializable(obj)) {
            return this.findSerializerByName('!portable', false);
        }

        const objectType = Util.getType(obj);
        if (objectType === 'array') {
            if (obj.length === 0) {
                serializer = this.findSerializerByName('number', true);
            } else {
                serializer = this.findSerializerByName(Util.getType(obj[0]), true);
            }
        } else {
            serializer = this.findSerializerByName(objectType, false);
        }
        return serializer;
    }

    private lookupCustomSerializer(obj: any): Serializer {
        if (SerializationServiceV1.isCustomSerializable(obj)) {
            return this.findSerializerById(obj.hzCustomId);
        }
        return null;
    }

    private lookupGlobalSerializer(): Serializer {
        return this.findSerializerByName('!global', false);
    }

    private static isIdentifiedDataSerializable(obj: any): boolean {
        return (obj.readData && obj.writeData
            && typeof obj.factoryId === 'number' && typeof obj.classId === 'number');
    }

    private static isPortableSerializable(obj: any): boolean {
        return (obj.readPortable && obj.writePortable
            && typeof obj.factoryId === 'number' && typeof obj.classId === 'number');
    }

<<<<<<< HEAD
    private isCompactSerializable(obj: any): boolean {
        // Null object case: Object.create(null)
        if (!obj.constructor) {
            return false;
        }
        return this.compactStreamSerializer.isRegisteredAsCompact(obj.constructor.name);
    }

=======
>>>>>>> 818fef6b
    private registerDefaultSerializers(): void {
        this.registerSerializer('string', new StringSerializer());
        this.registerSerializer('double', new DoubleSerializer());
        this.registerSerializer('byte', new ByteSerializer());
        this.registerSerializer('boolean', new BooleanSerializer());
        this.registerSerializer('null', new NullSerializer());
        this.registerSerializer('short', new ShortSerializer());
        this.registerSerializer('integer', new IntegerSerializer());
        this.registerSerializer('long', new LongSerializer());
        this.registerSerializer('float', new FloatSerializer());
        this.registerSerializer('char', new CharSerializer());
        this.registerSerializer('date', new DateSerializer());
        this.registerSerializer('localDate', new LocalDateSerializer());
        this.registerSerializer('localTime', new LocalTimeSerializer());
        this.registerSerializer('localDateTime', new LocalDateTimeSerializer());
        this.registerSerializer('offsetDateTime', new OffsetDateTimeSerializer());
        this.registerSerializer('byteArray', new ByteArraySerializer());
        this.registerSerializer('charArray', new CharArraySerializer());
        this.registerSerializer('booleanArray', new BooleanArraySerializer());
        this.registerSerializer('shortArray', new ShortArraySerializer());
        this.registerSerializer('integerArray', new IntegerArraySerializer());
        this.registerSerializer('longArray', new LongArraySerializer());
        this.registerSerializer('doubleArray', new DoubleArraySerializer());
        this.registerSerializer('stringArray', new StringArraySerializer());
        this.registerSerializer('javaClass', new JavaClassSerializer());
        this.registerSerializer('floatArray', new FloatArraySerializer());
        this.registerSerializer('arrayList', new ArrayListSerializer());
        this.registerSerializer('linkedList', new LinkedListSerializer());
        this.registerSerializer('uuid', new UuidSerializer());
        this.registerSerializer('bigDecimal', new BigDecimalSerializer());
        this.registerSerializer('bigint', new BigIntSerializer());
        this.registerIdentifiedFactories();
        this.registerSerializer('!portable', new PortableSerializer(this.serializationConfig));
        this.registerSerializer('!compact', new CompactStreamSerializerAdapter(this.compactStreamSerializer));
        if (this.serializationConfig.jsonStringDeserializationPolicy === JsonStringDeserializationPolicy.EAGER) {
            this.registerSerializer('!json', new JsonSerializer());
        } else {
            this.registerSerializer('!json', new HazelcastJsonValueSerializer());
        }
    }

    private registerIdentifiedFactories(): void {
        const factories: { [id: number]: IdentifiedDataSerializableFactory } = {};
        for (const id in this.serializationConfig.dataSerializableFactories) {
            factories[id] = this.serializationConfig.dataSerializableFactories[id];
        }
        factories[PREDICATE_FACTORY_ID] = predicateFactory;
        factories[RELIABLE_TOPIC_MESSAGE_FACTORY_ID] = reliableTopicMessageFactory;
        factories[CLUSTER_DATA_FACTORY_ID] = clusterDataFactory;
        factories[AGGREGATOR_FACTORY_ID] = aggregatorFactory;
        factories[REST_VALUE_FACTORY_ID] = restValueFactory;
        this.registerSerializer('identified', new IdentifiedDataSerializableSerializer(factories));
    }

    private registerCustomSerializers(): void {
        const customSerializers = this.serializationConfig.customSerializers;
<<<<<<< HEAD
        for (const key in customSerializers) {
            const candidate = customSerializers[key];
            SerializationServiceV1.assertValidCustomSerializer(candidate);
            this.registerSerializer('!custom' + candidate.id, candidate);
        }
    }

    private registerCompactSerializers(): void {
        const compactSerializers = this.serializationConfig.compactSerializers;
        for (const compactSerializer of compactSerializers) {
            this.compactStreamSerializer.registerSerializer(compactSerializer);
        }
    }

=======
        for (const customSerializer of customSerializers) {
            this.registerSerializer('!custom' + customSerializer.id, customSerializer);
        }
    }

>>>>>>> 818fef6b
    private registerGlobalSerializer(): void {
        const candidate: any = this.serializationConfig.globalSerializer;
        if (candidate == null) {
            return;
        }
<<<<<<< HEAD
        SerializationServiceV1.assertValidCustomSerializer(candidate);
        this.registerSerializer('!global', candidate);
    }

    private static assertValidCustomSerializer(candidate: any): void {
        const idProp = 'id';
        const fRead = 'read';
        const fWrite = 'write';
        if (typeof candidate[idProp] !== 'number') {
            throw new TypeError('Custom serializer should have ' + idProp + ' property.');
        }
        if (typeof candidate[fRead] !== 'function' || typeof candidate[fWrite] !== 'function') {
            throw new TypeError('Custom serializer should have ' + fRead + ' and ' + fWrite + ' methods.');
        }
        const typeId = candidate[idProp];
        if (!Number.isInteger(typeId) || typeId < 1) {
            throw new TypeError('Custom serializer should have its typeId greater than or equal to 1.');
        }
    }

=======
        this.registerSerializer('!global', candidate);
    }

>>>>>>> 818fef6b
    private static isCustomSerializable(object: any): boolean {
        const prop = 'hzCustomId';
        return (typeof object[prop] === 'number' && object[prop] >= 1);
    }

    private findSerializerByName(name: string, isArray: boolean): Serializer {
        let convertedName: string;
        if (name === 'number') {
            convertedName = this.serializationConfig.defaultNumberType;
        } else if (name === 'buffer') {
            convertedName = 'byteArray';
        } else {
            convertedName = name;
        }
        const serializerName = convertedName + (isArray ? 'Array' : '');
        const serializerId = this.serializerNameToId[serializerName];
        if (serializerId == null) {
            return null;
        }
        return this.findSerializerById(serializerId);
    }

<<<<<<< HEAD
    private findSerializerById(id: number): Serializer | AsyncSerializer {
        const serializer = this.registry[id];
        return serializer;
    }

    private calculatePartitionHash(object: any, strategy: PartitionStrategy): number {
=======
    private findSerializerById(id: number): Serializer {
        return this.registry[id];
    }

    private static calculatePartitionHash(object: any, strategy: PartitionStrategy): number {
>>>>>>> 818fef6b
        return strategy(object);
    }
}<|MERGE_RESOLUTION|>--- conflicted
+++ resolved
@@ -93,6 +93,7 @@
 
     readObjectAsync(inp: DataInput): Promise<any>;
 
+    isCompactSerializable(obj: any): boolean;
 }
 
 type PartitionStrategy = (obj: any) => number;
@@ -187,9 +188,9 @@
         if (object != null && object.partitionKey != null) {
             const partitionKey = object.partitionKey;
             const serializedPartitionKey = this.toData(partitionKey);
-            dataOutput.writeIntBE(this.calculatePartitionHash(serializedPartitionKey, partitioningStrategy));
-        } else {
-            dataOutput.writeIntBE(this.calculatePartitionHash(object, partitioningStrategy));
+            dataOutput.writeIntBE(SerializationServiceV1.calculatePartitionHash(serializedPartitionKey, partitioningStrategy));
+        } else {
+            dataOutput.writeIntBE(SerializationServiceV1.calculatePartitionHash(object, partitioningStrategy));
         }
         dataOutput.writeIntBE(serializer.id);
         if (serializer instanceof CompactStreamSerializerAdapter) {
@@ -200,8 +201,6 @@
             (serializer as Serializer).write(dataOutput, object)
             return Promise.resolve(new HeapData(dataOutput.toBuffer()));
         }
-
-
     }
 
     toObjectAsync(data: Data): Promise<any> {
@@ -308,12 +307,9 @@
 
     private lookupDefaultSerializer(obj: any): Serializer {
         let serializer: Serializer = null;
-<<<<<<< HEAD
         if (this.isCompactSerializable(obj)) {
             return this.findSerializerByName('!compact', false);
         }
-=======
->>>>>>> 818fef6b
         if (SerializationServiceV1.isIdentifiedDataSerializable(obj)) {
             return this.findSerializerByName('identified', false);
         }
@@ -355,8 +351,7 @@
             && typeof obj.factoryId === 'number' && typeof obj.classId === 'number');
     }
 
-<<<<<<< HEAD
-    private isCompactSerializable(obj: any): boolean {
+    isCompactSerializable(obj: any): boolean {
         // Null object case: Object.create(null)
         if (!obj.constructor) {
             return false;
@@ -364,8 +359,6 @@
         return this.compactStreamSerializer.isRegisteredAsCompact(obj.constructor.name);
     }
 
-=======
->>>>>>> 818fef6b
     private registerDefaultSerializers(): void {
         this.registerSerializer('string', new StringSerializer());
         this.registerSerializer('double', new DoubleSerializer());
@@ -422,7 +415,6 @@
 
     private registerCustomSerializers(): void {
         const customSerializers = this.serializationConfig.customSerializers;
-<<<<<<< HEAD
         for (const key in customSerializers) {
             const candidate = customSerializers[key];
             SerializationServiceV1.assertValidCustomSerializer(candidate);
@@ -437,19 +429,12 @@
         }
     }
 
-=======
-        for (const customSerializer of customSerializers) {
-            this.registerSerializer('!custom' + customSerializer.id, customSerializer);
-        }
-    }
-
->>>>>>> 818fef6b
+
     private registerGlobalSerializer(): void {
         const candidate: any = this.serializationConfig.globalSerializer;
         if (candidate == null) {
             return;
         }
-<<<<<<< HEAD
         SerializationServiceV1.assertValidCustomSerializer(candidate);
         this.registerSerializer('!global', candidate);
     }
@@ -470,11 +455,6 @@
         }
     }
 
-=======
-        this.registerSerializer('!global', candidate);
-    }
-
->>>>>>> 818fef6b
     private static isCustomSerializable(object: any): boolean {
         const prop = 'hzCustomId';
         return (typeof object[prop] === 'number' && object[prop] >= 1);
@@ -497,20 +477,11 @@
         return this.findSerializerById(serializerId);
     }
 
-<<<<<<< HEAD
-    private findSerializerById(id: number): Serializer | AsyncSerializer {
-        const serializer = this.registry[id];
-        return serializer;
-    }
-
-    private calculatePartitionHash(object: any, strategy: PartitionStrategy): number {
-=======
     private findSerializerById(id: number): Serializer {
         return this.registry[id];
     }
 
     private static calculatePartitionHash(object: any, strategy: PartitionStrategy): number {
->>>>>>> 818fef6b
         return strategy(object);
     }
 }