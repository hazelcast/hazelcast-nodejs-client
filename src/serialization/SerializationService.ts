--- conflicted
+++ resolved
@@ -291,12 +291,8 @@
         this.registerSerializer('arrayList', new ArrayListSerializer());
         this.registerSerializer('linkedList', new LinkedListSerializer());
         this.registerSerializer('uuid', new UuidSerializer());
-<<<<<<< HEAD
-        this.registerSerializer('bigdecimal', new BigDecimalSerializer());
-        this.registerSerializer('bigint', new BigIntSerializer());
-=======
         this.registerSerializer('bigDecimal', new BigDecimalSerializer());
->>>>>>> c0fa7416
+        this.registerSerializer('bigInt', new BigIntSerializer());
         this.registerIdentifiedFactories();
         this.registerSerializer('!portable', new PortableSerializer(this.serializationConfig));
         if (this.serializationConfig.jsonStringDeserializationPolicy === JsonStringDeserializationPolicy.EAGER) {
