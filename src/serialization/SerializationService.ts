/*
 * Copyright (c) 2008-2021, Hazelcast, Inc. All Rights Reserved.
 *
 * Licensed under the Apache License, Version 2.0 (the "License");
 * you may not use this file except in compliance with the License.
 * You may obtain a copy of the License at
 *
 * http://www.apache.org/licenses/LICENSE-2.0
 *
 * Unless required by applicable law or agreed to in writing, software
 * distributed under the License is distributed on an "AS IS" BASIS,
 * WITHOUT WARRANTIES OR CONDITIONS OF ANY KIND, either express or implied.
 * See the License for the specific language governing permissions and
 * limitations under the License.
 */
/** @ignore *//** */

import {AGGREGATOR_FACTORY_ID, aggregatorFactory} from '../aggregation/AggregatorFactory';
import {CLUSTER_DATA_FACTORY_ID, clusterDataFactory} from './ClusterDataFactory';
import {SerializationConfigImpl} from '../config/SerializationConfig';
import {
    RELIABLE_TOPIC_MESSAGE_FACTORY_ID,
    reliableTopicMessageFactory,
} from '../proxy/topic/ReliableTopicMessage';
import * as Util from '../util/Util';
import {Data, DataInput, DataOutput} from './Data';
import {Serializer, IdentifiedDataSerializableFactory} from './Serializable';
import {
    ArrayListSerializer,
    BigDecimalSerializer,
    BooleanArraySerializer,
    BooleanSerializer,
    ByteArraySerializer,
    ByteSerializer,
    CharArraySerializer,
    CharSerializer,
    DateSerializer,
    DoubleArraySerializer,
    DoubleSerializer,
    FloatArraySerializer,
    FloatSerializer,
    HazelcastJsonValueSerializer,
    IdentifiedDataSerializableSerializer,
    IntegerArraySerializer,
    IntegerSerializer,
    JavaClassSerializer,
    JsonSerializer,
    LinkedListSerializer,
    LocalDateSerializer,
    LocalDateTimeSerializer,
    LocalTimeSerializer,
    LongArraySerializer,
    LongSerializer,
    NullSerializer,
    OffsetDateTimeSerializer,
    ShortArraySerializer,
    ShortSerializer,
    StringArraySerializer,
    StringSerializer,
    UuidSerializer
} from './DefaultSerializers';
import {DATA_OFFSET, HeapData} from './HeapData';
import {ObjectDataInput, PositionalObjectDataOutput} from './ObjectData';
import {PortableSerializer} from './portable/PortableSerializer';
import {PREDICATE_FACTORY_ID, predicateFactory} from './DefaultPredicates';
import {JsonStringDeserializationPolicy} from '../config/JsonStringDeserializationPolicy';
import {REST_VALUE_FACTORY_ID, restValueFactory} from '../core/RestValue';

/** @internal */
export interface SerializationService {

    toData(object: any, partitioningStrategy?: any): Data;

    toObject(data: Data): any;

    writeObject(out: DataOutput, object: any): void;

    readObject(inp: DataInput): any;

}

type PartitionStrategy = (obj: any) => number;

const defaultPartitionStrategy = (obj: any): number => {
    if (obj == null || !obj['getPartitionHash']) {
        return 0;
    } else {
        return obj.getPartitionHash();
    }
}

/** @internal */
export class SerializationServiceV1 implements SerializationService {

    private readonly registry: { [id: number]: Serializer };
    private readonly serializerNameToId: { [name: string]: number };
    private readonly serializationConfig: SerializationConfigImpl;

    constructor(serializationConfig: SerializationConfigImpl) {
        this.serializationConfig = serializationConfig;
        this.registry = {};
        this.serializerNameToId = {};
        this.registerDefaultSerializers();
        this.registerCustomSerializers();
        this.registerGlobalSerializer();
    }

    public isData(object: any): boolean {
        if (object instanceof HeapData) {
            return true;
        } else {
            return false;
        }
    }

    /**
     * Serializes object to data
     *
     * @param object Object to serialize
     * @param partitioningStrategy
     * @throws RangeError if object is not serializable
     */
    toData(object: any, partitioningStrategy: PartitionStrategy = defaultPartitionStrategy): Data {
        if (this.isData(object)) {
            return object as Data;
        }
        const dataOutput = new PositionalObjectDataOutput(this, this.serializationConfig.isBigEndian);
        const serializer = this.findSerializerFor(object);
        // Check if object is partition aware
        if (object != null && object.partitionKey != null) {
            const partitionKey = object.partitionKey;
            const serializedPartitionKey = this.toData(partitionKey);
            dataOutput.writeIntBE(this.calculatePartitionHash(serializedPartitionKey, partitioningStrategy));
        } else {
            dataOutput.writeIntBE(this.calculatePartitionHash(object, partitioningStrategy));
        }
        dataOutput.writeIntBE(serializer.id);
        serializer.write(dataOutput, object);
        return new HeapData(dataOutput.toBuffer());
    }

    toObject(data: Data): any {
        if (data == null) {
            return data;
        }
        if (!data.getType) {
            return data;
        }
        const serializer = this.findSerializerById(data.getType());
        if (serializer === undefined) {
            throw new RangeError(`There is no suitable deserializer for data with type ${data.getType()}`);
        }
        const dataInput = new ObjectDataInput(data.toBuffer(), DATA_OFFSET, this, this.serializationConfig.isBigEndian);
        return serializer.read(dataInput);
    }

    writeObject(out: DataOutput, object: any): void {
        const serializer = this.findSerializerFor(object);
        out.writeInt(serializer.id);
        serializer.write(out, object);
    }

    readObject(inp: DataInput): any {
        const serializerId = inp.readInt();
        const serializer = this.findSerializerById(serializerId);
        return serializer.read(inp);
    }

    registerSerializer(name: string, serializer: Serializer): void {
        if (this.serializerNameToId[name]) {
            throw new RangeError('Given serializer name is already in the registry.');
        }
        if (this.registry[serializer.id]) {
            throw new RangeError('Given serializer id is already in the registry.');
        }
        this.serializerNameToId[name] = serializer.id;
        this.registry[serializer.id] = serializer;
    }

    /**
     * Serialization precedence
     *  1. NULL
     *  2. DataSerializable
     *  3. Portable
     *  4. Default Types
     *      * Byte, Boolean, Character, Short, Integer, Long, Float, Double, String
     *      * Array of [Byte, Boolean, Character, Short, Integer, Long, Float, Double, String]
     *      * Java types [Date, BigInteger, BigDecimal, Class, Enum]
     *  5. Custom serializers
     *  6. Global Serializer
     *  7. Fallback (JSON)
     * @param obj
     * @returns
     */
    findSerializerFor(obj: any): Serializer {
        if (obj === undefined) {
            throw new RangeError('undefined cannot be serialized.');
        }
        let serializer: Serializer = null;
        if (obj === null) {
            serializer = this.findSerializerByName('null', false);
        }
        if (serializer === null) {
            serializer = this.lookupDefaultSerializer(obj);
        }
        if (serializer === null) {
            serializer = this.lookupCustomSerializer(obj);
        }
        if (serializer === null) {
            serializer = this.lookupGlobalSerializer();
        }
        if (serializer === null) {
            serializer = this.findSerializerByName('!json', false);
        }
        if (serializer === null) {
            throw new RangeError('There is no suitable serializer for ' + obj + '.');
        }
        return serializer;

    }

    protected lookupDefaultSerializer(obj: any): Serializer {
        let serializer: Serializer = null;
        if (this.isIdentifiedDataSerializable(obj)) {
            return this.findSerializerByName('identified', false);
        }
        if (this.isPortableSerializable(obj)) {
            return this.findSerializerByName('!portable', false);
        }
        const objectType = Util.getType(obj);
        if (objectType === 'array') {
            if (obj.length === 0) {
                serializer = this.findSerializerByName('number', true);
            } else {
                serializer = this.findSerializerByName(Util.getType(obj[0]), true);
            }
        } else {
            serializer = this.findSerializerByName(objectType, false);
        }
        return serializer;
    }

    protected lookupCustomSerializer(obj: any): Serializer {
        if (this.isCustomSerializable(obj)) {
            return this.findSerializerById(obj.hzCustomId);
        }
        return null;
    }

    protected lookupGlobalSerializer(): Serializer {
        return this.findSerializerByName('!global', false);
    }

    protected isIdentifiedDataSerializable(obj: any): boolean {
        return (obj.readData && obj.writeData
            && typeof obj.factoryId === 'number' && typeof obj.classId === 'number');
    }

    protected isPortableSerializable(obj: any): boolean {
        return (obj.readPortable && obj.writePortable
            && typeof obj.factoryId === 'number' && typeof obj.classId === 'number');
    }

    protected registerDefaultSerializers(): void {
        this.registerSerializer('string', new StringSerializer());
        this.registerSerializer('double', new DoubleSerializer());
        this.registerSerializer('byte', new ByteSerializer());
        this.registerSerializer('boolean', new BooleanSerializer());
        this.registerSerializer('null', new NullSerializer());
        this.registerSerializer('short', new ShortSerializer());
        this.registerSerializer('integer', new IntegerSerializer());
        this.registerSerializer('long', new LongSerializer());
        this.registerSerializer('float', new FloatSerializer());
        this.registerSerializer('char', new CharSerializer());
        this.registerSerializer('date', new DateSerializer());
        this.registerSerializer('localDate', new LocalDateSerializer());
        this.registerSerializer('localTime', new LocalTimeSerializer());
        this.registerSerializer('localDatetime', new LocalDateTimeSerializer());
        this.registerSerializer('offsetDatetime', new OffsetDateTimeSerializer());
        this.registerSerializer('byteArray', new ByteArraySerializer());
        this.registerSerializer('charArray', new CharArraySerializer());
        this.registerSerializer('booleanArray', new BooleanArraySerializer());
        this.registerSerializer('shortArray', new ShortArraySerializer());
        this.registerSerializer('integerArray', new IntegerArraySerializer());
        this.registerSerializer('longArray', new LongArraySerializer());
        this.registerSerializer('doubleArray', new DoubleArraySerializer());
        this.registerSerializer('stringArray', new StringArraySerializer());
        this.registerSerializer('javaClass', new JavaClassSerializer());
        this.registerSerializer('floatArray', new FloatArraySerializer());
        this.registerSerializer('arrayList', new ArrayListSerializer());
        this.registerSerializer('linkedList', new LinkedListSerializer());
        this.registerSerializer('uuid', new UuidSerializer());
<<<<<<< HEAD
        this.registerSerializer('bigdecimal', new BigDecimalSerializer());
=======
        this.registerSerializer('bigDecimal', new BigDecimalSerializer());
>>>>>>> d3993314
        this.registerIdentifiedFactories();
        this.registerSerializer('!portable', new PortableSerializer(this.serializationConfig));
        if (this.serializationConfig.jsonStringDeserializationPolicy === JsonStringDeserializationPolicy.EAGER) {
            this.registerSerializer('!json', new JsonSerializer());
        } else {
            this.registerSerializer('!json', new HazelcastJsonValueSerializer());
        }
    }

    protected registerIdentifiedFactories(): void {
        const factories: { [id: number]: IdentifiedDataSerializableFactory } = {};
        for (const id in this.serializationConfig.dataSerializableFactories) {
            factories[id] = this.serializationConfig.dataSerializableFactories[id];
        }
        factories[PREDICATE_FACTORY_ID] = predicateFactory;
        factories[RELIABLE_TOPIC_MESSAGE_FACTORY_ID] = reliableTopicMessageFactory;
        factories[CLUSTER_DATA_FACTORY_ID] = clusterDataFactory;
        factories[AGGREGATOR_FACTORY_ID] = aggregatorFactory;
        factories[REST_VALUE_FACTORY_ID] = restValueFactory;
        this.registerSerializer('identified', new IdentifiedDataSerializableSerializer(factories));
    }

    protected registerCustomSerializers(): void {
        const customSerializers = this.serializationConfig.customSerializers;
        for (const key in customSerializers) {
            const candidate = customSerializers[key];
            this.assertValidCustomSerializer(candidate);
            this.registerSerializer('!custom' + candidate.id, candidate);
        }
    }

    protected registerGlobalSerializer(): void {
        const candidate: any = this.serializationConfig.globalSerializer;
        if (candidate == null) {
            return;
        }
        this.assertValidCustomSerializer(candidate);
        this.registerSerializer('!global', candidate);
    }

    protected assertValidCustomSerializer(candidate: any): void {
        const idProp = 'id';
        const fRead = 'read';
        const fWrite = 'write';
        if (typeof candidate[idProp] !== 'number') {
            throw new TypeError('Custom serializer should have ' + idProp + ' property.');
        }
        if (typeof candidate[fRead] !== 'function' || typeof candidate[fWrite] !== 'function') {
            throw new TypeError('Custom serializer should have ' + fRead + ' and ' + fWrite + ' methods.');
        }
        const typeId = candidate[idProp];
        if (!Number.isInteger(typeId) || typeId < 1) {
            throw new TypeError('Custom serializer should have its typeId greater than or equal to 1.');
        }
    }

    protected isCustomSerializable(object: any): boolean {
        const prop = 'hzCustomId';
        return (typeof object[prop] === 'number' && object[prop] >= 1);
    }

    protected findSerializerByName(name: string, isArray: boolean): Serializer {
        let convertedName: string;
        if (name === 'number') {
            convertedName = this.serializationConfig.defaultNumberType;
        } else if (name === 'buffer') {
            convertedName = 'byteArray';
        } else {
            convertedName = name;
        }
        const serializerName = convertedName + (isArray ? 'Array' : '');
        const serializerId = this.serializerNameToId[serializerName];
        if (serializerId == null) {
            return null;
        }
        return this.findSerializerById(serializerId);
    }

    protected findSerializerById(id: number): Serializer {
        const serializer = this.registry[id];
        return serializer;
    }

    protected calculatePartitionHash(object: any, strategy: PartitionStrategy): number {
        return strategy(object);
    }
}<|MERGE_RESOLUTION|>--- conflicted
+++ resolved
@@ -290,11 +290,7 @@
         this.registerSerializer('arrayList', new ArrayListSerializer());
         this.registerSerializer('linkedList', new LinkedListSerializer());
         this.registerSerializer('uuid', new UuidSerializer());
-<<<<<<< HEAD
-        this.registerSerializer('bigdecimal', new BigDecimalSerializer());
-=======
         this.registerSerializer('bigDecimal', new BigDecimalSerializer());
->>>>>>> d3993314
         this.registerIdentifiedFactories();
         this.registerSerializer('!portable', new PortableSerializer(this.serializationConfig));
         if (this.serializationConfig.jsonStringDeserializationPolicy === JsonStringDeserializationPolicy.EAGER) {
