import {ClientMessage} from '../../protocol/ClientMessage';
import {CodecUtil} from './CodecUtil';
import {BitsUtil} from '../../util/BitsUtil';
<<<<<<< HEAD
import {fromBufferAndScale} from '../../util/BigDecimalUtil';
import {Big, BigDecimal} from '../../core';
=======
import {bufferToBigInt} from '../../util/BigDecimalUtil';
import {BigDecimal} from '../../core';
>>>>>>> d3993314
import {FixSizedTypesCodec} from './FixSizedTypesCodec';

/** @internal */
export class BigDecimalCodec {

    static decode(clientMessage: ClientMessage): BigDecimal {
        const buffer = clientMessage.nextFrame().content;
        const contentSize = FixSizedTypesCodec.decodeInt(buffer, 0);
        const body = buffer.slice(BitsUtil.INT_SIZE_IN_BYTES, BitsUtil.INT_SIZE_IN_BYTES + contentSize);
        const scale = FixSizedTypesCodec.decodeInt(buffer, BitsUtil.INT_SIZE_IN_BYTES + contentSize);

<<<<<<< HEAD
        return Big(fromBufferAndScale(body, scale));
=======
        return new BigDecimal(bufferToBigInt(body), scale);
>>>>>>> d3993314
    }

    static decodeNullable(clientMessage: ClientMessage): BigDecimal {
        return CodecUtil.nextFrameIsNullFrame(clientMessage) ? null : BigDecimalCodec.decode(clientMessage);
    }
}<|MERGE_RESOLUTION|>--- conflicted
+++ resolved
@@ -1,13 +1,8 @@
 import {ClientMessage} from '../../protocol/ClientMessage';
 import {CodecUtil} from './CodecUtil';
 import {BitsUtil} from '../../util/BitsUtil';
-<<<<<<< HEAD
-import {fromBufferAndScale} from '../../util/BigDecimalUtil';
-import {Big, BigDecimal} from '../../core';
-=======
 import {bufferToBigInt} from '../../util/BigDecimalUtil';
 import {BigDecimal} from '../../core';
->>>>>>> d3993314
 import {FixSizedTypesCodec} from './FixSizedTypesCodec';
 
 /** @internal */
@@ -19,11 +14,7 @@
         const body = buffer.slice(BitsUtil.INT_SIZE_IN_BYTES, BitsUtil.INT_SIZE_IN_BYTES + contentSize);
         const scale = FixSizedTypesCodec.decodeInt(buffer, BitsUtil.INT_SIZE_IN_BYTES + contentSize);
 
-<<<<<<< HEAD
-        return Big(fromBufferAndScale(body, scale));
-=======
         return new BigDecimal(bufferToBigInt(body), scale);
->>>>>>> d3993314
     }
 
     static decodeNullable(clientMessage: ClientMessage): BigDecimal {
