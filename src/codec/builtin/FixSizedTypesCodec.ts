/*
 * Copyright (c) 2008-2021, Hazelcast, Inc. All Rights Reserved.
 *
 * Licensed under the Apache License, Version 2.0 (the "License");
 * you may not use this file except in compliance with the License.
 * You may obtain a copy of the License at
 *
 * http://www.apache.org/licenses/LICENSE-2.0
 *
 * Unless required by applicable law or agreed to in writing, software
 * distributed under the License is distributed on an "AS IS" BASIS,
 * WITHOUT WARRANTIES OR CONDITIONS OF ANY KIND, either express or implied.
 * See the License for the specific language governing permissions and
 * limitations under the License.
 */

import * as Long from 'long';
import {BitsUtil} from '../../util/BitsUtil';
import {UUID} from '../../core/UUID';
import {HzLocalDate, HzLocalDateTime, HzLocalTime, HzOffsetDateTime} from '../../core';

// Taken from long.js, https://github.com/dcodeIO/long.js/blob/master/src/long.js
const TWO_PWR_16_DBL = 1 << 16;
const TWO_PWR_32_DBL = TWO_PWR_16_DBL * TWO_PWR_16_DBL;
const TWO_PWR_64_DBL = TWO_PWR_32_DBL * TWO_PWR_32_DBL;
const TWO_PWR_63_DBL = TWO_PWR_64_DBL / 2;

/** @internal */
export class FixSizedTypesCodec {
    static encodeInt(buffer: Buffer, offset: number, value: number): void {
        buffer.writeInt32LE(value, offset);
    }

    static decodeInt(buffer: Buffer, offset: number): number {
        return buffer.readInt32LE(offset);
    }

    static decodeLocalDate(buffer: Buffer, offset: number): HzLocalDate {
        const year = FixSizedTypesCodec.decodeShort(buffer, offset);
        const month = FixSizedTypesCodec.decodeByte(buffer, offset + BitsUtil.SHORT_SIZE_IN_BYTES);
        const date = FixSizedTypesCodec.decodeByte(buffer, offset + BitsUtil.SHORT_SIZE_IN_BYTES + BitsUtil.BYTE_SIZE_IN_BYTES);

        return new HzLocalDate(year, month, date);
    }

    static decodeLocalDatetime(buffer: Buffer, offset: number): HzLocalDateTime {
        const localDate = FixSizedTypesCodec.decodeLocalDate(buffer, offset);
        const localTime = FixSizedTypesCodec.decodeLocalTime(buffer, offset + BitsUtil.LOCAL_DATE_SIZE_IN_BYTES);
        return new HzLocalDateTime(localDate, localTime);
    }

    static decodeOffsetDateTime(buffer: Buffer, offset: number): HzOffsetDateTime {
        const localDateTime = FixSizedTypesCodec.decodeLocalDatetime(buffer, offset);
        const offsetSeconds = FixSizedTypesCodec.decodeInt(buffer, offset + BitsUtil.LOCAL_DATETIME_SIZE_IN_BYTES);
        return new HzOffsetDateTime(localDateTime, offsetSeconds);
    }

<<<<<<< HEAD
    /*
    Decodes local time from buffer
    */
=======
>>>>>>> b0dc0f29
    static decodeLocalTime(buffer: Buffer, offset: number): HzLocalTime {
        const hour = FixSizedTypesCodec.decodeByte(buffer, offset);
        const minute = FixSizedTypesCodec.decodeByte(buffer, offset + BitsUtil.BYTE_SIZE_IN_BYTES);
        const second = FixSizedTypesCodec.decodeByte(buffer, offset + BitsUtil.BYTE_SIZE_IN_BYTES * 2);
        const nano = FixSizedTypesCodec.decodeInt(buffer, offset + BitsUtil.BYTE_SIZE_IN_BYTES * 3);

        return new HzLocalTime(hour, minute, second, nano);
    }

<<<<<<< HEAD
    static encodeShort(buffer: Buffer, offset: number, value: number): void {
        buffer.writeInt16LE(value, offset);
    }

=======
>>>>>>> b0dc0f29
    static decodeShort(buffer: Buffer, offset: number): number {
        return buffer.readInt16LE(offset);
    }

<<<<<<< HEAD
    static encodeFloat(buffer: Buffer, offset: number, value: number): void {
        buffer.writeFloatLE(value, offset);
    }

=======
>>>>>>> b0dc0f29
    static decodeFloat(buffer: Buffer, offset: number): number {
        return buffer.readFloatLE(offset);
    }

<<<<<<< HEAD
    static encodeDouble(buffer: Buffer, offset: number, value: number): void {
        buffer.writeDoubleLE(value, offset);
    }

=======
>>>>>>> b0dc0f29
    static decodeDouble(buffer: Buffer, offset: number): number {
        return buffer.readDoubleLE(offset);
    }

    static encodeLong(buffer: Buffer, offset: number, value: any): void {
        if (!Long.isLong(value)) {
            value = Long.fromValue(value);
        }

        buffer.writeInt32LE(value.low, offset);
        buffer.writeInt32LE(value.high, offset + BitsUtil.INT_SIZE_IN_BYTES);
    }

    static decodeLong(buffer: Buffer, offset: number): Long {
        const low = buffer.readInt32LE(offset);
        const high = buffer.readInt32LE(offset + BitsUtil.INT_SIZE_IN_BYTES);
        return new Long(low, high);
    }

    /**
     * Writes the given number as long (signed 64-bit integer) into the specified
     * position in buffer. Supports only non-negative numbers. On overflow, i.e.
     * for numbers larger than max possible value for signed 64-bit integer, writes
     * falls back to the max value.
     *
     * Use this method to avoid creating an intermediate Long object, but be aware
     * of possible precision loss for inputs larger than Number.MAX_SAFE_INTEGER.
     *
     * @param buffer output Buffer
     * @param offset offset to start writing from
     * @param value number to write
     */
    static encodeNonNegativeNumberAsLong(buffer: Buffer, offset: number, value: number): void {
        if (value < 0) {
            throw new Error('Only positive numbers are allowed in this method, received: ' + value);
        }

        if (value + 1 >= TWO_PWR_63_DBL) {
            // MAX_VALUE
            buffer.writeInt32LE(0xFFFFFFFF | 0, offset);
            buffer.writeInt32LE(0x7FFFFFFF | 0, offset + BitsUtil.INT_SIZE_IN_BYTES);
            return;
        }

        buffer.writeInt32LE((value % TWO_PWR_32_DBL) | 0, offset);
        buffer.writeInt32LE((value / TWO_PWR_32_DBL) | 0, offset + BitsUtil.INT_SIZE_IN_BYTES);
    }

    /**
     * Reads a long (signed 64-bit integer) from the specified position in buffer.
     *
     * Use this method to avoid creating a Long object, but be aware of possible
     * precision loss for inputs larger than Number.MAX_SAFE_INTEGER.
     *
     * @param buffer input Buffer
     * @param offset offset to start reading from
     */
    static decodeNumberFromLong(buffer: Buffer, offset: number): number {
        const low = buffer.readInt32LE(offset);
        const high = buffer.readInt32LE(offset + BitsUtil.INT_SIZE_IN_BYTES);
        return high * TWO_PWR_32_DBL + (low >>> 0);
    }

    static encodeBoolean(buffer: Buffer, offset: number, value: boolean): void {
        buffer.writeUInt8(value ? 1 : 0, offset);
    }

    static decodeBoolean(buffer: Buffer, offset: number): boolean {
        return buffer.readUInt8(offset) === 1;
    }

    static encodeByte(buffer: Buffer, offset: number, value: number): void {
        buffer.writeUInt8(value, offset);
    }

    static decodeByte(buffer: Buffer, offset: number): number {
        return buffer.readUInt8(offset);
    }

    static encodeUUID(buffer: Buffer, offset: number, value: UUID): void {
        const isNull = value === null;
        this.encodeBoolean(buffer, offset, isNull);
        if (isNull) {
            return;
        }
        const mostSignificantBits = value.mostSignificant;
        const leastSignificantBits = value.leastSignificant;
        this.encodeLong(buffer, offset + BitsUtil.BOOLEAN_SIZE_IN_BYTES, mostSignificantBits);
        this.encodeLong(buffer, offset + BitsUtil.BOOLEAN_SIZE_IN_BYTES + BitsUtil.LONG_SIZE_IN_BYTES, leastSignificantBits);
    }

    static decodeUUID(buffer: Buffer, offset: number): UUID {
        const isNull = FixSizedTypesCodec.decodeBoolean(buffer, offset);
        if (isNull) {
            return null;
        }
        const mostSignificantBits = FixSizedTypesCodec.decodeLong(buffer, offset + BitsUtil.BOOLEAN_SIZE_IN_BYTES);
        const leastSignificantBits = FixSizedTypesCodec.decodeLong(buffer,
            offset + BitsUtil.BOOLEAN_SIZE_IN_BYTES + BitsUtil.LONG_SIZE_IN_BYTES);
        return new UUID(mostSignificantBits, leastSignificantBits);
    }
}<|MERGE_RESOLUTION|>--- conflicted
+++ resolved
@@ -55,12 +55,6 @@
         return new HzOffsetDateTime(localDateTime, offsetSeconds);
     }
 
-<<<<<<< HEAD
-    /*
-    Decodes local time from buffer
-    */
-=======
->>>>>>> b0dc0f29
     static decodeLocalTime(buffer: Buffer, offset: number): HzLocalTime {
         const hour = FixSizedTypesCodec.decodeByte(buffer, offset);
         const minute = FixSizedTypesCodec.decodeByte(buffer, offset + BitsUtil.BYTE_SIZE_IN_BYTES);
@@ -70,35 +64,14 @@
         return new HzLocalTime(hour, minute, second, nano);
     }
 
-<<<<<<< HEAD
-    static encodeShort(buffer: Buffer, offset: number, value: number): void {
-        buffer.writeInt16LE(value, offset);
-    }
-
-=======
->>>>>>> b0dc0f29
     static decodeShort(buffer: Buffer, offset: number): number {
         return buffer.readInt16LE(offset);
     }
 
-<<<<<<< HEAD
-    static encodeFloat(buffer: Buffer, offset: number, value: number): void {
-        buffer.writeFloatLE(value, offset);
-    }
-
-=======
->>>>>>> b0dc0f29
     static decodeFloat(buffer: Buffer, offset: number): number {
         return buffer.readFloatLE(offset);
     }
 
-<<<<<<< HEAD
-    static encodeDouble(buffer: Buffer, offset: number, value: number): void {
-        buffer.writeDoubleLE(value, offset);
-    }
-
-=======
->>>>>>> b0dc0f29
     static decodeDouble(buffer: Buffer, offset: number): number {
         return buffer.readDoubleLE(offset);
     }
