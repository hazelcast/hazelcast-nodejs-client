--- conflicted
+++ resolved
@@ -19,19 +19,9 @@
 import {UUID} from '../../core/UUID';
 import {
     LocalDate,
-<<<<<<< HEAD
-    HzLocalDate,
-    LocalDateTime,
-    HzLocalDateTime,
-    LocalTime,
-    HzLocalTime,
-    OffsetDateTime,
-    HzOffsetDateTime
-=======
     LocalDateTime,
     LocalTime,
     OffsetDateTime
->>>>>>> d3993314
 } from '../../core';
 
 // Taken from long.js, https://github.com/dcodeIO/long.js/blob/master/src/long.js
@@ -50,31 +40,6 @@
         return buffer.readInt32LE(offset);
     }
 
-<<<<<<< HEAD
-    static decodeLocalDate(buffer: Buffer, offset: number): HzLocalDate {
-        const year = FixSizedTypesCodec.decodeShort(buffer, offset);
-        const month = FixSizedTypesCodec.decodeByte(buffer, offset + BitsUtil.INT_SIZE_IN_BYTES);
-        const date = FixSizedTypesCodec.decodeByte(buffer, offset + BitsUtil.INT_SIZE_IN_BYTES + BitsUtil.BYTE_SIZE_IN_BYTES);
-
-        return LocalDate(year, month, date);
-    }
-
-    static decodeLocalDatetime(buffer: Buffer, offset: number): HzLocalDateTime {
-        const localDate = FixSizedTypesCodec.decodeLocalDate(buffer, offset);
-        const localTime = FixSizedTypesCodec.decodeLocalTime(buffer, offset + BitsUtil.LOCAL_DATE_SIZE_IN_BYTES);
-
-        return LocalDateTime(localDate, localTime);
-    }
-
-    static decodeOffsetDateTime(buffer: Buffer, offset: number): HzOffsetDateTime {
-        const localDateTime = FixSizedTypesCodec.decodeLocalDatetime(buffer, offset);
-        const offsetSeconds = FixSizedTypesCodec.decodeInt(buffer, offset + BitsUtil.LOCAL_DATETIME_SIZE_IN_BYTES);
-
-        return OffsetDateTime(localDateTime, offsetSeconds);
-    }
-
-    static decodeLocalTime(buffer: Buffer, offset: number): HzLocalTime {
-=======
     static decodeLocalDate(buffer: Buffer, offset: number): LocalDate {
         const year = FixSizedTypesCodec.decodeInt(buffer, offset);
         const month = FixSizedTypesCodec.decodeByte(buffer, offset + BitsUtil.INT_SIZE_IN_BYTES);
@@ -98,17 +63,12 @@
     }
 
     static decodeLocalTime(buffer: Buffer, offset: number): LocalTime {
->>>>>>> d3993314
         const hour = FixSizedTypesCodec.decodeByte(buffer, offset);
         const minute = FixSizedTypesCodec.decodeByte(buffer, offset + BitsUtil.BYTE_SIZE_IN_BYTES);
         const second = FixSizedTypesCodec.decodeByte(buffer, offset + BitsUtil.BYTE_SIZE_IN_BYTES * 2);
         const nano = FixSizedTypesCodec.decodeInt(buffer, offset + BitsUtil.BYTE_SIZE_IN_BYTES * 3);
 
-<<<<<<< HEAD
-        return LocalTime(hour, minute, second, nano);
-=======
         return new LocalTime(hour, minute, second, nano);
->>>>>>> d3993314
     }
 
     static decodeShort(buffer: Buffer, offset: number): number {
