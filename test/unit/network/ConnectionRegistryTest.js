--- conflicted
+++ resolved
@@ -63,11 +63,7 @@
             expect(loadBalancerStub.nextDataMember.called).to.be.false;
         });
 
-<<<<<<< HEAD
-        it('by default should call load balancer\'s next() when in smart mode', function () {
-=======
         it('should call load balancer\'s next() when in smart mode', function () {
->>>>>>> 48f8c605
             const loadBalancerStub = {};
             loadBalancerStub.next = sandbox.fake.returns(null);
             loadBalancerStub.nextDataMember = sandbox.spy();
