--- conflicted
+++ resolved
@@ -27,10 +27,6 @@
     OffsetDateTime,
     LocalTime,
     LocalDate,
-<<<<<<< HEAD
-    Big,
-=======
->>>>>>> d3993314
     BigDecimal
 } = require('../../../');
 
@@ -87,11 +83,7 @@
         new LocalTime(11, 22, 41, 123456789),
         new LocalDateTime(new LocalDate(2022, 7, 29), new LocalTime(12, 23, 42, 123456789)),
         new OffsetDateTime(new LocalDateTime(new LocalDate(2022, 7, 29), new LocalTime(12, 23, 42, 123456789)), -64800),
-<<<<<<< HEAD
-        Big('1.11111111111111111111111111')
-=======
         BigDecimal.fromString('1.11111111111111111111111111')
->>>>>>> d3993314
     ];
 
     parameters.forEach((obj) => {
