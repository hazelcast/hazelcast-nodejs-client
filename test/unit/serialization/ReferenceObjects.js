--- conflicted
+++ resolved
@@ -79,12 +79,8 @@
     to.aCustomByteArraySerializable, exports.aData
 );
 to.aDate = new Date(Date.UTC(1990, 2, 1, 0, 0, 0, 0));
-<<<<<<< HEAD
 to.aBigInteger = BigInt('1314432323232411');
-to.aBigDecimal = Big('31231');
-=======
 to.aBigDecimal = BigDecimal.fromString('31231');
->>>>>>> c0fa7416
 to.aClass = 'java.math.BigDecimal';
 
 to.aLocalDate = new LocalDate(2021, 6, 28);
