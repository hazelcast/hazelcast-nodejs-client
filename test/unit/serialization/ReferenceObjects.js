/*
 * Copyright (c) 2008-2021, Hazelcast, Inc. All Rights Reserved.
 *
 * Licensed under the Apache License, Version 2.0 (the "License");
 * you may not use this file except in compliance with the License.
 * You may obtain a copy of the License at
 *
 * http://www.apache.org/licenses/LICENSE-2.0
 *
 * Unless required by applicable law or agreed to in writing, software
 * distributed under the License is distributed on an "AS IS" BASIS,
 * WITHOUT WARRANTIES OR CONDITIONS OF ANY KIND, either express or implied.
 * See the License for the specific language governing permissions and
 * limitations under the License.
 */
'use strict';

const Long = require('long');
const { UUID } = require('../../../lib/core/UUID');
const { LocalDate, LocalDateTime, LocalTime, OffsetDateTime } = require('../../../lib/core/DatetimeClasses');
<<<<<<< HEAD
const { Big } = require('../../../lib/core/BigDecimal');
=======
const { BigDecimal } = require('../../../lib/core/BigDecimal');
>>>>>>> d3993314
const { HeapData } = require('../../../lib/serialization/HeapData');
const AnInnerPortable = require('./AnInnerPortable');
const AnIdentifiedDataSerializable = require('./AnIdentifiedDataSerializable');
const APortable = require('./APortable');
const CustomByteArraySerializable = require('./CustomSerializable').CustomByteArraySerializable;
const CustomStreamSerializable = require('./CustomSerializable').CustomStreamSerializable;

const to = {};
to.aNULL = null;
to.aBoolean = true;
to.aByte = 113;
to.aCharacter = 'x';
to.aDouble = -897543.3678909;
to.aShort = -500;
to.aFloat = 900.5678;
to.anInteger = 56789;
to.aLong = Long.fromNumber(-50992225);
to.aString = '';
to.aUUID = new UUID(to.aLong, Long.fromNumber(to.anInteger));

for (let ci = 0; ci < 65535; ci++) {
    if (!(ci >= 55296 && ci < 57344)) {
        to.aString += String.fromCharCode(ci);
    }
}
for (let ci = 65535 - to.aString.length; ci > 0; ci--) {
    to.aString += String.fromCharCode(0);
}

to.booleans = [true, false, true];
to.bytes = Buffer.from([112, 4, -1, 4, 112, -35, 43]);
to.chars = ['a', 'b', 'c'];
to.doubles = [-897543.3678909, 11.1, 22.2, 33.3];
to.shorts = [-500, 2, 3];
to.floats = [900.5678, 1.0, 2.1, 3.4];
to.ints = [56789, 2, 3];
to.longs = [Long.fromNumber(-50992225), Long.fromNumber(1231232141), Long.fromNumber(2), Long.fromNumber(3)];
to.Strings = ['Pijamalı hasta, yağız şoföre çabucak güvendi.',
    'イロハニホヘト チリヌルヲ ワカヨタレソ ツネナラム',
    'The quick brown fox jumps over the lazy dog'];
to.AnInnerPortable = new AnInnerPortable(to.anInteger, to.aFloat);
to.aCustomStreamSerializable = new CustomStreamSerializable(to.anInteger, to.aFloat);
to.aCustomByteArraySerializable = new CustomByteArraySerializable(to.anInteger, to.aFloat);

exports.aData = new HeapData(Buffer.from('111313123131313131'));

to.AnIdentifiedDataSerializable = new AnIdentifiedDataSerializable(
    to.aBoolean, to.aByte, to.aCharacter, to.aDouble, to.aShort, to.aFloat,
    to.anInteger, to.aLong, to.aString, to.booleans, to.bytes, to.chars, to.doubles,
    to.shorts, to.floats, to.ints, to.longs, to.Strings, to.AnInnerPortable, null,
    to.aCustomStreamSerializable, to.aCustomByteArraySerializable, exports.aData
);
to.APortable = new APortable(
    to.aBoolean, to.aByte, to.aCharacter, to.aDouble, to.aShort, to.aFloat,
    to.anInteger, to.aLong, to.aString, to.AnInnerPortable, to.booleans, to.bytes,
    to.chars, to.doubles, to.shorts, to.floats, to.ints, to.longs, to.Strings,
    exports.portables, to.AnIdentifiedDataSerializable, to.aCustomStreamSerializable,
    to.aCustomByteArraySerializable, exports.aData
);
to.aDate = new Date(Date.UTC(1990, 2, 1, 0, 0, 0, 0));
<<<<<<< HEAD
to.aBigDecimal = Big('31231');
=======
to.aBigDecimal = BigDecimal.fromString('31231');
>>>>>>> d3993314
to.aClass = 'java.math.BigDecimal';

to.aLocalDate = new LocalDate(2021, 6, 28);
to.aLocalTime = new LocalTime(11, 22, 41, 123456789);
to.aLocalDateTime = new LocalDateTime(to.aLocalDate, to.aLocalTime);
to.aOffsetDateTime = new OffsetDateTime(to.aLocalDateTime, 64800);

exports.portables = [to.AnInnerPortable, to.AnInnerPortable, to.AnInnerPortable];
exports.testObjects = to;
exports.skipOnSerialize = {
    'AnIdentifiedDataSerializable': true,
    'APortable': true,
    'aClass': true
};
exports.PORTABLE_FACTORY_ID = 1;
exports.PORTABLE_CLASS_ID = 1;
exports.INNER_PORTABLE_CLASS_ID = 2;
exports.IDENTIFIED_DATA_SERIALIZABLE_FACTORY_ID = 1;
exports.IDENTIFIED_DATA_SERIALIZABLE_CLASS_ID = 1;
exports.CUSTOM_BYTE_ARRAY_SERIALIZABLE_ID = 2;
exports.CUSTOM_STREAM_SERIALIZABLE_ID = 1;<|MERGE_RESOLUTION|>--- conflicted
+++ resolved
@@ -18,11 +18,7 @@
 const Long = require('long');
 const { UUID } = require('../../../lib/core/UUID');
 const { LocalDate, LocalDateTime, LocalTime, OffsetDateTime } = require('../../../lib/core/DatetimeClasses');
-<<<<<<< HEAD
-const { Big } = require('../../../lib/core/BigDecimal');
-=======
 const { BigDecimal } = require('../../../lib/core/BigDecimal');
->>>>>>> d3993314
 const { HeapData } = require('../../../lib/serialization/HeapData');
 const AnInnerPortable = require('./AnInnerPortable');
 const AnIdentifiedDataSerializable = require('./AnIdentifiedDataSerializable');
@@ -83,11 +79,7 @@
     to.aCustomByteArraySerializable, exports.aData
 );
 to.aDate = new Date(Date.UTC(1990, 2, 1, 0, 0, 0, 0));
-<<<<<<< HEAD
-to.aBigDecimal = Big('31231');
-=======
 to.aBigDecimal = BigDecimal.fromString('31231');
->>>>>>> d3993314
 to.aClass = 'java.math.BigDecimal';
 
 to.aLocalDate = new LocalDate(2021, 6, 28);
