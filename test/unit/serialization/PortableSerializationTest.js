/*
 * Copyright (c) 2008-2021, Hazelcast, Inc. All Rights Reserved.
 *
 * Licensed under the Apache License, Version 2.0 (the "License");
 * you may not use this file except in compliance with the License.
 * You may obtain a copy of the License at
 *
 * http://www.apache.org/licenses/LICENSE-2.0
 *
 * Unless required by applicable law or agreed to in writing, software
 * distributed under the License is distributed on an "AS IS" BASIS,
 * WITHOUT WARRANTIES OR CONDITIONS OF ANY KIND, either express or implied.
 * See the License for the specific language governing permissions and
 * limitations under the License.
 */
'use strict';

const Long = require('long');
const { SerializationConfigImpl } = require('../../../lib/config/SerializationConfig');
const {
    HazelcastSerializationError,
    LocalDate,
    LocalDateTime,
    LocalTime,
    OffsetDateTime,
    BigDecimal
} = require('../../../lib/core');
const { SerializationServiceV1 } = require('../../../lib/serialization/SerializationService');
const {
    PortableObject,
    PortableObjectV2,
    InnerPortable,
    SimplePortableV3,
<<<<<<< HEAD
    SameFieldNamePortable
=======
    DuplicateFieldNamePortable
>>>>>>> 7671ff45
} = require('./PortableObjects');
const TestUtil = require('../../TestUtil');
const chai = require('chai');

chai.should();

describe('PortableSerializationTest', function () {

    function createSerializationService(Ctor) {
        const cfg = new SerializationConfigImpl();
        cfg.portableFactories[10] = (classId) => {
            if (classId === 111) {
                return new Ctor({});
            } else if (classId === 222) {
                return new InnerPortable();
            } else if (classId === 21) {
                return new SimplePortableV3();
            } else if (classId === 1) {
<<<<<<< HEAD
                return new SameFieldNamePortable();
=======
                return new DuplicateFieldNamePortable();
>>>>>>> 7671ff45
            }
        };
        return new SerializationServiceV1(cfg);
    }

    const createNewPortableObject = () => {
        return new PortableObject(
            {
                a_byte: 99,
                a_boolean: true,
                a_character: 'a',
                a_short: 23,
                an_integer: 54375456,
                a_long: Long.fromBits(243534, 43543654),
                a_float: 24.1,
                a_double: 32435.6533,
                a_string: 'hazelcast',
                a_portable: new InnerPortable('a', 'b'),
                a_decimal: new BigDecimal('1.111111111111111111'),
                a_time: new LocalTime(1, 2, 3, 4),
                a_date: new LocalDate(1, 2, 3),
                a_timestamp: new LocalDateTime(new LocalDate(1, 2, 3), new LocalTime(4, 5, 6, 7)),
                a_timestamp_with_timezone:
                    new OffsetDateTime(new LocalDateTime(new LocalDate(1, 2, 3), new LocalTime(4, 5, 6, 7)), 8),
                bytes: Buffer.from([0x99, 0x100, 0x101]),
                booleans: [true, false, false, true],
                chars: ['a', 'b', 'v'],
                shorts: [12, 545, 23, 6],
                integers: [325, 6547656, 345],
                longs: [Long.fromNumber(342534654), Long.fromNumber(-3215243654), Long.fromNumber(123123)],
                floats: [233.2, 65.88, 657.345],
                doubles: [43645.325, 887.56756],
                strings: ['hazelcast', 'ankara', 'istanbul', 'london', 'palo alto'],
                portables: [new InnerPortable('elma', 'armut'), new InnerPortable('masa', 'sandalye')],
                decimals: [new BigDecimal('1.111111111111111111'), new BigDecimal('2.222222222222222222222')],
                times: [new LocalTime(1, 2, 3, 4), new LocalTime(2, 3, 4, 5)],
                dates: [new LocalDate(1, 2, 3), new LocalDate(2, 3, 4)],
                timestamps: [
                    new LocalDateTime(new LocalDate(1, 2, 3), new LocalTime(4, 5, 6, 7)),
                    new LocalDateTime(new LocalDate(2, 3, 4), new LocalTime(5, 6, 7, 8))
                ],
                timestamp_with_timezones: [
                    new OffsetDateTime(new LocalDateTime(new LocalDate(1, 2, 3), new LocalTime(4, 5, 6, 7)), 8),
                    new OffsetDateTime(new LocalDateTime(new LocalDate(2, 3, 4), new LocalTime(5, 6, 7, 8)), 9)
                ]
            }
        );
    };
    const createNewPortableObjectV2 = (newValue) => {
        return new PortableObjectV2({
            a_new_prop: newValue,
            a_byte: 99,
            a_boolean: true,
            a_character: 'a',
            a_short: 23,
            an_integer: 54375456,
            a_long: Long.fromBits(243534, 43543654),
            a_float: 24.1,
            a_double: 32435.6533,
            a_portable: new InnerPortable('a', 'b'),
            a_decimal: new BigDecimal('1.111111111111111111'),
            a_time: new LocalTime(1, 2, 3, 4),
            a_date: new LocalDate(1, 2, 3),
            a_timestamp: new LocalDateTime(new LocalDate(1, 2, 3), new LocalTime(4, 5, 6, 7)),
            a_timestamp_with_timezone:
                new OffsetDateTime(new LocalDateTime(new LocalDate(1, 2, 3), new LocalTime(4, 5, 6, 7)), 8),
            bytes: Buffer.from([0x99, 0x100, 0x101]),
            booleans: [true, false, false, true],
            chars: ['a', 'b', 'v'],
            shorts: [12, 545, 23, 6],
            integers: [325, 6547656, 345],
            longs: [Long.fromNumber(342534654), Long.fromNumber(-3215243654), Long.fromNumber(123123)],
            floats: [233.2, 65.88, 657.345],
            doubles: [43645.325, 887.56756],
            strings: ['hazelcast', 'ankara', 'istanbul', 'london', 'palo alto'],
            portables: [new InnerPortable('elma', 'armut'), new InnerPortable('masa', 'sandalye')],
            decimals: [new BigDecimal('1.111111111111111111'), new BigDecimal('2.222222222222222222222')],
            times: [new LocalTime(1, 2, 3, 4), new LocalTime(2, 3, 4, 5)],
            dates: [new LocalDate(1, 2, 3), new LocalDate(2, 3, 4)],
            timestamps: [
                new LocalDateTime(new LocalDate(1, 2, 3), new LocalTime(4, 5, 6, 7)),
                new LocalDateTime(new LocalDate(2, 3, 4), new LocalTime(5, 6, 7, 8))
            ],
            timestamp_with_timezones: [
                new OffsetDateTime(new LocalDateTime(new LocalDate(1, 2, 3), new LocalTime(4, 5, 6, 7)), 8),
                new OffsetDateTime(new LocalDateTime(new LocalDate(2, 3, 4), new LocalTime(5, 6, 7, 8)), 9)
            ]
        });
    };

    it('write-read', function () {
        const service = createSerializationService(PortableObject);
        const emp = createNewPortableObject();

        const serialized = service.toData(emp);
        const deserialized = service.toObject(serialized);

        TestUtil.expectAlmostEqual(deserialized, emp);
    });

    it('write-read v2', function () {
        const service = createSerializationService(PortableObjectV2);

        const emp = createNewPortableObjectV2('a_new_value');

        const serialized = service.toData(emp);
        const deserialized = service.toObject(serialized);

        TestUtil.expectAlmostEqual(deserialized, emp);
    });

    it('old write - new read cross versions', function () {
        const oldService = createSerializationService(PortableObject);
        const newService = createSerializationService(PortableObjectV2);

        const empv1 = createNewPortableObject();
        const empv2 = createNewPortableObjectV2(undefined);

        const serialized = oldService.toData(empv1);
        const deserialized = newService.toObject(serialized);

        TestUtil.expectAlmostEqual(deserialized, empv2);
    });

    it('v3 portable containing a v2 inner portable', function () {
        const service = createSerializationService(PortableObjectV2);

        const innerPortableV2 = createNewPortableObjectV2('propstring');

        const portableV3 = new SimplePortableV3(innerPortableV2);
        const serialized = service.toData(portableV3);
        const deserialized = service.toObject(serialized);

        TestUtil.expectAlmostEqual(deserialized, portableV3);
    });

    it('should throw when same field name is used again', function () {
        const service = createSerializationService(PortableObject);
<<<<<<< HEAD
        const emp = new SameFieldNamePortable('Name', 'Surname');
=======
        const emp = new DuplicateFieldNamePortable('Name', 'Surname');
>>>>>>> 7671ff45

        (() => service.toData(emp)).should.throw(HazelcastSerializationError);
    });
});<|MERGE_RESOLUTION|>--- conflicted
+++ resolved
@@ -31,11 +31,7 @@
     PortableObjectV2,
     InnerPortable,
     SimplePortableV3,
-<<<<<<< HEAD
-    SameFieldNamePortable
-=======
     DuplicateFieldNamePortable
->>>>>>> 7671ff45
 } = require('./PortableObjects');
 const TestUtil = require('../../TestUtil');
 const chai = require('chai');
@@ -54,11 +50,7 @@
             } else if (classId === 21) {
                 return new SimplePortableV3();
             } else if (classId === 1) {
-<<<<<<< HEAD
-                return new SameFieldNamePortable();
-=======
                 return new DuplicateFieldNamePortable();
->>>>>>> 7671ff45
             }
         };
         return new SerializationServiceV1(cfg);
@@ -197,11 +189,7 @@
 
     it('should throw when same field name is used again', function () {
         const service = createSerializationService(PortableObject);
-<<<<<<< HEAD
-        const emp = new SameFieldNamePortable('Name', 'Surname');
-=======
         const emp = new DuplicateFieldNamePortable('Name', 'Surname');
->>>>>>> 7671ff45
 
         (() => service.toData(emp)).should.throw(HazelcastSerializationError);
     });
