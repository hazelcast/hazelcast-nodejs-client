/* eslint-disable mocha/no-skipped-tests */
/*
 * Copyright (c) 2008-2021, Hazelcast, Inc. All Rights Reserved.
 *
 * Licensed under the Apache License, Version 2.0 (the "License");
 * you may not use this file except in compliance with the License.
 * You may obtain a copy of the License at
 *
 * http://www.apache.org/licenses/LICENSE-2.0
 *
 * Unless required by applicable law or agreed to in writing, software
 * distributed under the License is distributed on an "AS IS" BASIS,
 * WITHOUT WARRANTIES OR CONDITIONS OF ANY KIND, either express or implied.
 * See the License for the specific language governing permissions and
 * limitations under the License.
 */
'use strict';

const { Lang } = require('../../../remote_controller/remote_controller_types');
const RC = require('../../../RC');
const TestUtil = require('../../../../TestUtil');
const { InvocationService } = require('../../../../../lib/invocation/InvocationService');

const chai = require('chai');
const Long = require('long');
const fs = require('fs');
const path = require('path');
<<<<<<< HEAD
const sinon = require('sinon');
const sandbox = sinon.createSandbox();
=======
const { HazelcastJsonValue } = require('../../../../../lib');
>>>>>>> 940dce91

chai.should();

class Student {
    constructor(age, height) {
        this.age = age;
        this.height = height;
        this.factoryId = 666;
        this.classId = 1;
    }

    readPortable(reader) {
        this.age = reader.readLong('age');
        this.height = reader.readFloat('height');
    }

    writePortable(writer) {
        writer.writeLong('age', this.age);
        writer.writeFloat('height', this.height);
    }
}

const portableFactory = (classId) => {
    if (classId === 1) {
        return new Student();
    }
    return null;
};

const testFactory = new TestUtil.TestFactory();

describe('SQLDataTypeTest', function () {
    let client;
    let cluster;
    let someMap;
    let mapName;
    let member;
    let serverVersionNewerThanFive;
    let CompactUtil;

    const clientVersionNewerThanFive = TestUtil.isClientVersionAtLeast('5.0');
    const JET_ENABLED_CONFIG = fs.readFileSync(path.join(__dirname, 'jet_enabled.xml'), 'utf8');

    const validateResults = (rows, expectedKeys, expectedValues) => {
        rows.length.should.be.eq(expectedValues.length);

        for (let i = 0; i < rows.length; i++) {
            rows[i]['this'].should.be.eq(expectedValues[i]);
            rows[i]['__key'].should.be.eq(expectedKeys[i]);
        }
    };

    before(async function () {
        serverVersionNewerThanFive = await TestUtil.compareServerVersionWithRC(RC, '5.0') >= 0;
        const CLUSTER_CONFIG = serverVersionNewerThanFive ? JET_ENABLED_CONFIG : null;

        TestUtil.markClientVersionAtLeast(this, '4.2');
        cluster = await testFactory.createClusterForParallelTests(null, CLUSTER_CONFIG);
        member = await RC.startMember(cluster.id);
        try {
            CompactUtil = require('../serialization/compact/CompactUtil');
        } catch (e) {
            // no-op
        }
    });

    const basicSetup = async (testFn) => {
        client = await testFactory.newHazelcastClientForParallelTests({
            clusterName: cluster.id
        }, member);
        TestUtil.markServerVersionAtLeast(testFn, client, '4.2');
        mapName = TestUtil.randomString(10);
        someMap = await client.getMap(mapName);
        await someMap.addIndex({
            type: 'SORTED',
            attributes: ['__key']
        });
    };

    afterEach(async function () {
        if (someMap) {
            await someMap.clear();
        }
        if (client) {
            await client.shutdown();
        }
        sandbox.restore();
    });

    after(async function () {
        await testFactory.shutdownAll();
    });

    it('should be able to decode/serialize VARCHAR', async function () {
        const SqlColumnType = TestUtil.getSqlColumnType();
        await basicSetup(this);
        await TestUtil.createMapping(serverVersionNewerThanFive, client, 'int', 'varchar', mapName);
        const script =
            `
            var map = instance_0.getMap("${mapName}");
            for (var key = 0; key < 10; key++) {
                map.set(new java.lang.Integer(key), new java.lang.String(key.toString()));
            }
        `;

        await RC.executeOnController(cluster.id, script, Lang.JAVASCRIPT);
        const result = await TestUtil.getSql(client).execute(
            `SELECT * FROM ${mapName} WHERE this = ? OR this = ? ORDER BY __key ASC`, ['7', '2']
        );
        const rowMetadata = await TestUtil.getRowMetadata(result);
        rowMetadata.getColumn(rowMetadata.findColumn('this')).type.should.be.eq(SqlColumnType.VARCHAR);

        const rows = [];

        for await (const row of result) {
            rows.push(row);
        }

        const expectedValues = ['2', '7'];
        const expectedKeys = [2, 7];

        validateResults(rows, expectedKeys, expectedValues);
    });
    it('should be able to decode/serialize BOOLEAN', async function () {
        const SqlColumnType = TestUtil.getSqlColumnType();
        await basicSetup(this);
        await TestUtil.createMapping(serverVersionNewerThanFive, client, 'int', 'boolean', mapName);
        const script =
            `
            var map = instance_0.getMap("${mapName}");
            for (var key = 0; key < 10; key++) {
                map.set(new java.lang.Integer(key), new java.lang.Boolean(key % 2 == 0));
            }
        `;
        await RC.executeOnController(cluster.id, script, Lang.JAVASCRIPT);
        const result = await TestUtil.getSql(client)
            .execute(`SELECT * FROM ${mapName} WHERE this = ? ORDER BY __key ASC`, [true]);
        const rowMetadata = await TestUtil.getRowMetadata(result);
        rowMetadata.getColumn(rowMetadata.findColumn('this')).type.should.be.eq(SqlColumnType.BOOLEAN);

        const rows = [];

        for await (const row of result) {
            rows.push(row);
        }

        const expectedKeys = [0, 2, 4, 6, 8];
        const expectedValues = [true, true, true, true, true];

        validateResults(rows, expectedKeys, expectedValues);
    });
    it('should be able to decode/serialize TINYINT', async function () {
        const SqlColumnType = TestUtil.getSqlColumnType();
        await basicSetup(this);
        await TestUtil.createMapping(serverVersionNewerThanFive, client, 'int', 'tinyint', mapName);
        const script =
            `
            var map = instance_0.getMap("${mapName}");
            for (var key = 0; key < 10; key++) {
                map.set(new java.lang.Integer(key), new java.lang.Byte(key * 2));
            }
        `;
        await RC.executeOnController(cluster.id, script, Lang.JAVASCRIPT);
        const result = await TestUtil.getSql(client).execute(
            `SELECT * FROM ${mapName} WHERE this > CAST(? AS TINYINT) AND this < CAST(? AS TINYINT) ORDER BY __key ASC`,
            [10, 16]
        );
        const rowMetadata = await TestUtil.getRowMetadata(result);
        rowMetadata.getColumn(rowMetadata.findColumn('this')).type.should.be.eq(SqlColumnType.TINYINT);

        const rows = [];

        for await (const row of result) {
            rows.push(row);
        }

        const expectedValues = [12, 14];
        const expectedKeys = [6, 7];

        validateResults(rows, expectedKeys, expectedValues);
    });
    it('should be able to decode/serialize SMALLINT', async function () {
        const SqlColumnType = TestUtil.getSqlColumnType();
        await basicSetup(this);
        await TestUtil.createMapping(serverVersionNewerThanFive, client, 'int', 'smallint', mapName);
        const script =
            `
            var map = instance_0.getMap("${mapName}");
            for (var key = 0; key < 10; key++) {
                map.set(new java.lang.Integer(key), new java.lang.Short(key * 2));
            }
        `;
        await RC.executeOnController(cluster.id, script, Lang.JAVASCRIPT);
        const result = await TestUtil.getSql(client).execute(
            `SELECT * FROM ${mapName} WHERE this > CAST(? AS SMALLINT) AND this < CAST(? AS SMALLINT) ORDER BY __key ASC`,
            [8, 16]
        );
        const rowMetadata = await TestUtil.getRowMetadata(result);
        rowMetadata.getColumn(rowMetadata.findColumn('this')).type.should.be.eq(SqlColumnType.SMALLINT);

        const rows = [];

        for await (const row of result) {
            rows.push(row);
        }

        const expectedValues = [10, 12, 14];
        const expectedKeys = [5, 6, 7];

        validateResults(rows, expectedKeys, expectedValues);
    });
    it('should be able to decode/serialize INTEGER', async function () {
        const SqlColumnType = TestUtil.getSqlColumnType();
        await basicSetup(this);
        await TestUtil.createMapping(serverVersionNewerThanFive, client, 'int', 'int', mapName);
        const script =
            `
            var map = instance_0.getMap("${mapName}");
            for (var key = 0; key < 10; key++) {
                map.set(new java.lang.Integer(key), new java.lang.Integer(key * 2));
            }
        `;
        await RC.executeOnController(cluster.id, script, Lang.JAVASCRIPT);
        const result = await TestUtil.getSql(client).execute(
            `SELECT * FROM ${mapName} WHERE this > CAST(? AS INTEGER) AND this < CAST(? AS INTEGER) ORDER BY __key ASC`,
            [10, 20]
        );
        const rowMetadata = await TestUtil.getRowMetadata(result);
        rowMetadata.getColumn(rowMetadata.findColumn('this')).type.should.be.eq(SqlColumnType.INTEGER);

        const rows = [];

        for await (const row of result) {
            rows.push(row);
        }

        const expectedValues = [12, 14, 16, 18];
        const expectedKeys = [6, 7, 8, 9];

        validateResults(rows, expectedKeys, expectedValues);
    });
    it('should be able to decode/serialize BIGINT', async function () {
        const SqlColumnType = TestUtil.getSqlColumnType();
        await basicSetup(this);
        await TestUtil.createMapping(serverVersionNewerThanFive, client, 'int', 'bigint', mapName);
        const script =
            `
            var map = instance_0.getMap("${mapName}");
            for (var key = 0; key < 10; key++) {
                map.set(new java.lang.Integer(key), new java.lang.Long(key * 2));
            }
        `;
        await RC.executeOnController(cluster.id, script, Lang.JAVASCRIPT);
        const result = await TestUtil.getSql(client).execute(
            `SELECT * FROM ${mapName} WHERE this > ? AND this < ? ORDER BY __key ASC`,
            [Long.fromNumber(10), Long.fromNumber(18)]
        );
        const rowMetadata = await TestUtil.getRowMetadata(result);
        rowMetadata.getColumn(rowMetadata.findColumn('this')).type.should.be.eq(SqlColumnType.BIGINT);

        const rows = [];

        for await (const row of result) {
            rows.push(row);
        }

        const expectedValues = [Long.fromNumber(12), Long.fromNumber(14), Long.fromNumber(16)];
        const expectedKeys = [6, 7, 8];

        rows.length.should.be.eq(expectedValues.length);

        for (let i = 0; i < rows.length; i++) {
            (rows[i]['this'].eq(expectedValues[i])).should.be.true;
            rows[i]['__key'].should.be.eq(expectedKeys[i]);
        }
    });
    it('should be able to decode/serialize DECIMAL', async function () {
        const SqlColumnType = TestUtil.getSqlColumnType();
        await basicSetup(this);
        await TestUtil.createMapping(serverVersionNewerThanFive, client, 'int', 'decimal', mapName);
        const script =
            `
            var map = instance_0.getMap("${mapName}");
            // scale is equals to bigint length
            map.set(new java.lang.Integer(0), new java.math.BigDecimal('0.1111112983672389172378619283677891'));
            // scale is more than bigint length
            map.set(new java.lang.Integer(1), new java.math.BigDecimal('0.00000000000000000000000000000001'));
            // scale is negative
            map.set(new java.lang.Integer(2), new java.math.BigDecimal('132165413213543156412374800000000'));
            // scale is zero
            map.set(new java.lang.Integer(3), new java.math.BigDecimal('1234'));
            // negative value
            map.set(new java.lang.Integer(4), new java.math.BigDecimal('-0.00000000000000000000000000000000000000001'));
            // negative value 2
            map.set(new java.lang.Integer(5), new java.math.BigDecimal('-11.000000000000000000000000000000000000023121'));
        `;
        await RC.executeOnController(cluster.id, script, Lang.JAVASCRIPT);

        let result;
        if (clientVersionNewerThanFive) {
            const BigDecimal = TestUtil.getBigDecimal();
            result = await TestUtil.getSql(client).execute(
                `SELECT * FROM ${mapName} WHERE this > ? AND this < ? ORDER BY __key ASC`,
                [
                    BigDecimal.fromString('-22.00000000000000000000000000000001'),
                    BigDecimal.fromString('1.0000000000000231213123123125465462513214653123')
                ]
            );
        } else {
            result = await TestUtil.getSql(client).execute(
                `SELECT * FROM ${mapName} WHERE this > CAST(? AS DECIMAL) AND this < CAST(? AS DECIMAL) ORDER BY __key ASC`,
                ['-22.00000000000000000000000000000001', '1.0000000000000231213123123125465462513214653123']
            );
        }

        const rowMetadata = await TestUtil.getRowMetadata(result);
        rowMetadata.getColumn(rowMetadata.findColumn('this')).type.should.be.eq(SqlColumnType.DECIMAL);

        const rows = [];

        for await (const row of result) {
            rows.push(row);
        }

        const expectedValues = [
            '0.1111112983672389172378619283677891',
            '0.00000000000000000000000000000001',
            '-0.00000000000000000000000000000000000000001',
            '-11.000000000000000000000000000000000000023121'
        ];

        const expectedKeys = [0, 1, 4, 5];

        rows.length.should.be.eq(expectedValues.length);

        for (let i = 0; i < rows.length; i++) {
            const decimal = rows[i]['this'];
            if (clientVersionNewerThanFive) {
                decimal.toString().should.be.eq(expectedValues[i]);
            } else {
                decimal.should.be.eq(expectedValues[i]);
            }
            rows[i]['__key'].should.be.eq(expectedKeys[i]);
        }
    });
    it('should be able to decode/serialize REAL', async function () {
        const SqlColumnType = TestUtil.getSqlColumnType();
        await basicSetup(this);
        await TestUtil.createMapping(serverVersionNewerThanFive, client, 'int', 'real', mapName);
        const script =
            `
            var map = instance_0.getMap("${mapName}");
            for (var key = 1; key < 10; key++) {
                map.set(new java.lang.Integer(key), new java.lang.Float('0.' + key.toString()));
            }
        `;
        await RC.executeOnController(cluster.id, script, Lang.JAVASCRIPT);
        const result = await TestUtil.getSql(client).execute(
            `SELECT * FROM ${mapName} WHERE this > CAST(? AS REAL) AND this < CAST(? AS REAL) ORDER BY __key ASC`,
            [-0.5, 0.5]
        );
        const rowMetadata = await TestUtil.getRowMetadata(result);
        rowMetadata.getColumn(rowMetadata.findColumn('this')).type.should.be.eq(SqlColumnType.REAL);

        const rows = [];

        for await (const row of result) {
            rows.push(row);
        }

        const expectedKeys = [1, 2, 3, 4];
        const expectedValues = [0.1, 0.2, 0.3, 0.4];

        rows.length.should.be.eq(expectedValues.length);

        for (let i = 0; i < rows.length; i++) {
            (rows[i]['this'] - expectedValues[i]).should.be.lessThan(1e-5);
            rows[i]['__key'].should.be.eq(expectedKeys[i]);
        }
    });
    it('should be able to decode/serialize DOUBLE', async function () {
        const SqlColumnType = TestUtil.getSqlColumnType();
        await basicSetup(this);
        await TestUtil.createMapping(serverVersionNewerThanFive, client, 'int', 'double', mapName);
        const script =
            `
            var map = instance_0.getMap("${mapName}");
            for (var key = 1; key < 10; key++) {
                map.set(new java.lang.Integer(key), new java.lang.Double('0.' + key.toString()));
            }
        `;
        await RC.executeOnController(cluster.id, script, Lang.JAVASCRIPT);
        const result = await TestUtil.getSql(client).execute(
            // cast it if default number type is different
            `SELECT * FROM ${mapName} WHERE this > ? AND this < ? ORDER BY __key ASC`,
            [-0.7, 0.7]
        );
        const rowMetadata = await TestUtil.getRowMetadata(result);
        rowMetadata.getColumn(rowMetadata.findColumn('this')).type.should.be.eq(SqlColumnType.DOUBLE);

        const rows = [];

        for await (const row of result) {
            rows.push(row);
        }

        const expectedKeys = [1, 2, 3, 4, 5, 6];
        const expectedValues = [0.1, 0.2, 0.3, 0.4, 0.5, 0.6];

        rows.length.should.be.eq(expectedValues.length);

        for (let i = 0; i < rows.length; i++) {
            (rows[i]['this'] - expectedValues[i]).should.be.lessThan(1e-5);
            rows[i]['__key'].should.be.eq(expectedKeys[i]);
        }
    });
    it('should be able to decode/serialize DATE', async function () {
        const leftZeroPadInteger = TestUtil.getDateTimeUtil().leftZeroPadInteger;
        const SqlColumnType = TestUtil.getSqlColumnType();
        await basicSetup(this);
        await TestUtil.createMapping(serverVersionNewerThanFive, client, 'int', 'date', mapName);

        // major versions different skip
        // year in client protocol changed https://github.com/hazelcast/hazelcast/pull/18984
        if (clientVersionNewerThanFive !== serverVersionNewerThanFive) {
            this.skip();
        }

        const script =
            `
            var map = instance_0.getMap("${mapName}");
            for (var key = 1; key < 12; key++) {
                map.set(new java.lang.Integer(key), java.time.LocalDate.of(key+5002,key+1,key));
            }
        `;
        await RC.executeOnController(cluster.id, script, Lang.JAVASCRIPT);

        let result;
        if (clientVersionNewerThanFive) {
            const LocalDate = TestUtil.getLocalDate();
            result = await TestUtil.getSql(client).execute(
                `SELECT * FROM ${mapName} WHERE this > ? AND this < ? ORDER BY __key ASC`,
                [new LocalDate(5001, 1, 1), new LocalDate(5005, 5, 5)]
            );
        } else {
            result = await TestUtil.getSql(client).execute(
                `SELECT * FROM ${mapName} WHERE this > CAST (? AS DATE) AND this < CAST(? AS DATE) ORDER BY __key ASC`,
                ['5001-01-01', '5005-05-05']
            );
        }
        const rowMetadata = await TestUtil.getRowMetadata(result);
        rowMetadata.getColumn(rowMetadata.findColumn('this')).type.should.be.eq(SqlColumnType.DATE);

        const rows = [];

        for await (const row of result) {
            rows.push(row);
        }

        const expectedKeys = [1, 2, 3];
        const expectedBaseValues = {
            year: 5003,
            month: 2,
            date: 1
        };
        rows.length.should.be.eq(expectedKeys.length);

        for (let i = 0; i < rows.length; i++) {
            const date = rows[i]['this'];
            if (clientVersionNewerThanFive) {
                date.year.should.be.eq(expectedBaseValues.year + i);
                date.month.should.be.eq(expectedBaseValues.month + i);
                date.date.should.be.eq(expectedBaseValues.date + i);
            } else {
                date.should.be.eq(`${leftZeroPadInteger(expectedBaseValues.year + i, 4)}-`
                    + `${leftZeroPadInteger(expectedBaseValues.month + i, 2)}-`
                    + `${leftZeroPadInteger(expectedBaseValues.date + i, 2)}`);
            }
            rows[i]['__key'].should.be.eq(expectedKeys[i]);
        }
    });
    it('should be able to decode/serialize TIME', async function () {
        const leftZeroPadInteger = TestUtil.getDateTimeUtil().leftZeroPadInteger;
        const SqlColumnType = TestUtil.getSqlColumnType();
        await basicSetup(this);
        await TestUtil.createMapping(serverVersionNewerThanFive, client, 'int', 'time', mapName);

        if (clientVersionNewerThanFive && !serverVersionNewerThanFive) {
            // in this case client will send parameters using default serializers but server does not have them yet.
            this.skip();
        }

        const script = `
                    var map = instance_0.getMap("${mapName}");
                    for (var key = 1; key < 12; key++) {
                        map.set(new java.lang.Integer(key), java.time.LocalTime.of(key+3,key+2,key+1,key + 1e8));
                    }
                `;
        await RC.executeOnController(cluster.id, script, Lang.JAVASCRIPT);

        let result;
        if (clientVersionNewerThanFive) {
            const LocalTime = TestUtil.getLocalTime();
            result = await TestUtil.getSql(client).execute(
                `SELECT * FROM ${mapName} WHERE this > ? AND this < ? ORDER BY __key ASC`,
                [new LocalTime(1, 0, 0, 0), new LocalTime(10, 0, 0, 0)]
            );
        } else {
            result = await TestUtil.getSql(client).execute(
                `SELECT * FROM ${mapName} WHERE this > CAST (? AS TIME) AND this < CAST (? AS TIME) ORDER BY __key ASC`,
                ['01:00:00', '10:00:00']
            );
        }

        const rowMetadata = await TestUtil.getRowMetadata(result);
        rowMetadata.getColumn(rowMetadata.findColumn('this')).type.should.be.eq(SqlColumnType.TIME);

        const rows = [];

        for await (const row of result) {
            rows.push(row);
        }

        const expectedKeys = [1, 2, 3, 4, 5, 6];
        const expectedBaseValues = {
            hour: 4,
            minute: 3,
            second: 2,
            nano: 1 + 1e8
        };
        rows.length.should.be.eq(expectedKeys.length);

        for (let i = 0; i < rows.length; i++) {
            const time = rows[i]['this'];
            if (clientVersionNewerThanFive) {
                time.hour.should.be.eq(expectedBaseValues.hour + i);
                time.minute.should.be.eq(expectedBaseValues.minute + i);
                time.second.should.be.eq(expectedBaseValues.second + i);
                time.nano.should.be.eq(expectedBaseValues.nano + i);
            } else {
                time.should.be.eq(`${leftZeroPadInteger(expectedBaseValues.hour + i, 2)}:`
                    + `${leftZeroPadInteger(expectedBaseValues.minute + i, 2)}:`
                    + `${leftZeroPadInteger(expectedBaseValues.second + i, 2)}.`
                    + `${leftZeroPadInteger(expectedBaseValues.nano + i, 9)}`);
            }
            rows[i]['__key'].should.be.eq(expectedKeys[i]);
        }
    });
    it('should be able to decode/serialize TIMESTAMP', async function () {
        const leftZeroPadInteger = TestUtil.getDateTimeUtil().leftZeroPadInteger;
        const SqlColumnType = TestUtil.getSqlColumnType();
        await basicSetup(this);
        await TestUtil.createMapping(serverVersionNewerThanFive, client, 'int', 'timestamp', mapName);

        // major versions different skip
        // year in client protocol changed https://github.com/hazelcast/hazelcast/pull/18984
        if (clientVersionNewerThanFive !== serverVersionNewerThanFive) {
            this.skip();
        }

        const script = `
                    var map = instance_0.getMap("${mapName}");
                    for (var key = 1; key < 12; key++) {
                        map.set(
                          new java.lang.Integer(key),
                          java.time.LocalDateTime.of(key+6, key, key+4, key+3, key+2, key+1, key + 1e8)
                        );
                    }
        `;

        await RC.executeOnController(cluster.id, script, Lang.JAVASCRIPT);
        let result;
        if (clientVersionNewerThanFive) {
            const LocalDateTime = TestUtil.getLocalDateTime();
            const LocalTime = TestUtil.getLocalTime();
            const LocalDate = TestUtil.getLocalDate();

            result = await TestUtil.getSql(client).execute(
                `SELECT * FROM ${mapName} WHERE this > ? AND this < ? ORDER BY __key ASC`,
                [
                    new LocalDateTime(new LocalDate(1, 6, 5), new LocalTime(4, 3, 2, 1)),
                    new LocalDateTime(new LocalDate(9, 6, 5), new LocalTime(4, 3, 2, 1))
                ]
            );
        } else {
            result = await TestUtil.getSql(client).execute(
                `SELECT * FROM ${mapName} WHERE this > CAST (? AS TIMESTAMP) AND this < CAST (? AS TIMESTAMP) ORDER BY __key ASC`,
                [
                    '0001-06-05T04:03:02.000000001',
                    '0009-06-05T04:03:02.000000001'
                ]
            );
        }
        const rowMetadata = await TestUtil.getRowMetadata(result);
        rowMetadata.getColumn(rowMetadata.findColumn('this')).type.should.be.eq(SqlColumnType.TIMESTAMP);

        const rows = [];

        for await (const row of result) {
            rows.push(row);
        }

        const expectedKeys = [1, 2, 3];
        const expectedBaseValues = {
            year: 7,
            month: 1,
            date: 5,
            hour: 4,
            minute: 3,
            second: 2,
            nano: 1 + 1e8
        };

        rows.length.should.be.eq(expectedKeys.length);

        for (let i = 0; i < rows.length; i++) {
            const datetime = rows[i]['this'];
            if (clientVersionNewerThanFive) {
                datetime.localDate.year.should.be.eq(expectedBaseValues.year + i);
                datetime.localDate.month.should.be.eq(expectedBaseValues.month + i);
                datetime.localDate.date.should.be.eq(expectedBaseValues.date + i);
                datetime.localTime.hour.should.be.eq(expectedBaseValues.hour + i);
                datetime.localTime.minute.should.be.eq(expectedBaseValues.minute + i);
                datetime.localTime.second.should.be.eq(expectedBaseValues.second + i);
                datetime.localTime.nano.should.be.eq(expectedBaseValues.nano + i);
            } else {
                datetime.should.be.eq(`${leftZeroPadInteger(expectedBaseValues.year + i, 4)}-`
                    + `${leftZeroPadInteger(expectedBaseValues.month + i, 2)}-`
                    + `${leftZeroPadInteger(expectedBaseValues.date + i, 2)}T`
                    + `${leftZeroPadInteger(expectedBaseValues.hour + i, 2)}:`
                    + `${leftZeroPadInteger(expectedBaseValues.minute + i, 2)}:`
                    + `${leftZeroPadInteger(expectedBaseValues.second + i, 2)}.`
                    + `${leftZeroPadInteger(expectedBaseValues.nano + i, 9)}`);
            }
            rows[i]['__key'].should.be.eq(expectedKeys[i]);
        }
    });
    it('should be able to decode/serialize TIMESTAMP WITH TIMEZONE', async function () {
        const datetimeUtil = TestUtil.getDateTimeUtil();
        const leftZeroPadInteger = datetimeUtil.leftZeroPadInteger;
        const getTimezoneOffsetFromSeconds = datetimeUtil.getTimezoneOffsetFromSeconds;

        const SqlColumnType = TestUtil.getSqlColumnType();
        await basicSetup(this);
        await TestUtil.createMapping(serverVersionNewerThanFive, client, 'int', 'timestamp with time zone', mapName);

        // major versions different skip
        // year in client protocol changed https://github.com/hazelcast/hazelcast/pull/18984
        if (clientVersionNewerThanFive !== serverVersionNewerThanFive) {
            this.skip();
        }

        const timestampWithTimezoneString = serverVersionNewerThanFive ? 'TIMESTAMP WITH TIME ZONE' : 'TIMESTAMP_WITH_TIME_ZONE';
        const script =
            `
            var map = instance_0.getMap("${mapName}");
            for (var key = 1; key < 12; key++) {
                map.set(
                  new java.lang.Integer(key),
                  java.time.OffsetDateTime.of(
                    key+6, key, key+4, key+3, key+2, key+1, key + 1e8,
                    java.time.ZoneOffset.ofTotalSeconds(key * key * key)
                  )
                );
            }
        `;
        await RC.executeOnController(cluster.id, script, Lang.JAVASCRIPT);
        let result;
        if (clientVersionNewerThanFive) {
            const LocalDateTime = TestUtil.getLocalDateTime();
            const LocalTime = TestUtil.getLocalTime();
            const LocalDate = TestUtil.getLocalDate();
            const OffsetDateTime = TestUtil.getOffsetDateTime();

            result = await TestUtil.getSql(client).execute(
                `SELECT * FROM ${mapName} WHERE this > ? AND this < ? ORDER BY __key ASC`,
                [
                    new OffsetDateTime(new LocalDateTime(new LocalDate(1, 6, 5), new LocalTime(4, 3, 2, 1)), 0),
                    new OffsetDateTime(new LocalDateTime(new LocalDate(9, 6, 5), new LocalTime(4, 3, 2, 1)), 0),
                ]
            );
        } else {
            result = await TestUtil.getSql(client).execute(
                `SELECT * FROM ${mapName} WHERE this > CAST (? AS ${timestampWithTimezoneString})` +
                ` AND this < CAST (? AS ${timestampWithTimezoneString}) ORDER BY __key ASC`,
                [
                    '0001-06-05T04:03:02.000000001Z',
                    '0009-06-05T04:03:02.000000001Z'
                ]
            );
        }
        const rowMetadata = await TestUtil.getRowMetadata(result);
        rowMetadata.getColumn(rowMetadata.findColumn('this')).type.should.be.eq(SqlColumnType.TIMESTAMP_WITH_TIME_ZONE);

        const rows = [];

        for await (const row of result) {
            rows.push(row);
        }

        const expectedKeys = [1, 2, 3];
        const expectedBaseValues = {
            year: 7,
            month: 1,
            date: 5,
            hour: 4,
            minute: 3,
            second: 2,
            nano: 1 + 1e8,
            offsetSeconds: 1
        };
        rows.length.should.be.eq(expectedKeys.length);

        for (let i = 0; i < rows.length; i++) {
            const datetimeWithOffset = rows[i]['this'];
            if (clientVersionNewerThanFive) {
                datetimeWithOffset.localDateTime.localDate.year.should.be.eq(expectedBaseValues.year + i);
                datetimeWithOffset.localDateTime.localDate.month.should.be.eq(expectedBaseValues.month + i);
                datetimeWithOffset.localDateTime.localDate.date.should.be.eq(expectedBaseValues.date + i);
                datetimeWithOffset.localDateTime.localTime.hour.should.be.eq(expectedBaseValues.hour + i);
                datetimeWithOffset.localDateTime.localTime.minute.should.be.eq(expectedBaseValues.minute + i);
                datetimeWithOffset.localDateTime.localTime.second.should.be.eq(expectedBaseValues.second + i);
                datetimeWithOffset.localDateTime.localTime.nano.should.be.eq(expectedBaseValues.nano + i);
            } else {
                datetimeWithOffset.should.be.a('string');
                datetimeWithOffset.should.be.eq(`${leftZeroPadInteger(expectedBaseValues.year + i, 4)}-`
                    + `${leftZeroPadInteger(expectedBaseValues.month + i, 2)}-`
                    + `${leftZeroPadInteger(expectedBaseValues.date + i, 2)}T`
                    + `${leftZeroPadInteger(expectedBaseValues.hour + i, 2)}:`
                    + `${leftZeroPadInteger(expectedBaseValues.minute + i, 2)}:`
                    + `${leftZeroPadInteger(expectedBaseValues.second + i, 2)}.`
                    + `${leftZeroPadInteger(expectedBaseValues.nano + i, 9)}`
                    + `${getTimezoneOffsetFromSeconds((expectedBaseValues.offsetSeconds + i) ** 3)}`);
            }
            rows[i]['__key'].should.be.eq(expectedKeys[i]);
        }
    });
    it('should be able to decode/serialize OBJECT(portable) without server config', async function () {
        const SqlColumnType = TestUtil.getSqlColumnType();
        client = await testFactory.newHazelcastClientForParallelTests({
            clusterName: cluster.id,
            serialization: {
                portableFactories: {
                    666: portableFactory
                }
            }
        }, member);
        TestUtil.markServerVersionAtLeast(this, client, '4.2');
        mapName = TestUtil.randomString(10);
        someMap = await client.getMap(mapName);
        await someMap.addIndex({
            type: 'SORTED',
            attributes: ['age']
        });
        await TestUtil.createMappingForPortable(
            'double',
            666,
            1,
            {age: 'bigint', height: 'real'},
            client,
            mapName,
            serverVersionNewerThanFive
        );

        const student1 = new Student(Long.fromNumber(12), 123.23);
        const student2 = new Student(Long.fromNumber(15), null);
        const student3 = new Student(Long.fromNumber(17), null);
        await someMap.put(0, student1);
        await someMap.put(1, student2);
        await someMap.put(2, student3);

        const result = await TestUtil.getSql(client).execute(
            `SELECT * FROM ${mapName} WHERE age > ? AND age < ? ORDER BY age DESC`,
            [Long.fromNumber(13), Long.fromNumber(18)]
        );

        const rowMetadata = await TestUtil.getRowMetadata(result);
        rowMetadata.getColumn(rowMetadata.findColumn('age')).type.should.be.eq(SqlColumnType.BIGINT);
        rowMetadata.getColumn(rowMetadata.findColumn('height')).type.should.be.eq(SqlColumnType.REAL);

        const rows = [];

        for await (const row of result) {
            rows.push(row);
        }

        const expectedKeys = [2, 1];
        const expectedValues = [student3, student2];

        rows.length.should.be.eq(expectedValues.length);

        for (let i = 0; i < rows.length; i++) {
            (rows[i]['age'].eq(expectedValues[i].age)).should.be.true;
            (rows[i]['height'] - expectedValues[i].height).should.be.lessThan(1e-5);
            rows[i]['__key'].should.be.eq(expectedKeys[i]);
        }
    });
<<<<<<< HEAD
    it('should be able to serialize compact arguments', async function() {
        TestUtil.markClientVersionAtLeast(this, '5.1.0');
        client = await testFactory.newHazelcastClientForParallelTests({
            clusterName: cluster.id,
            serialization: {
                compactSerializers: [new CompactUtil.EmployeeSerializer()]
            }
        }, member);
        TestUtil.markServerVersionAtLeast(this, client, '5.0');
        mapName = TestUtil.randomString(10);
        someMap = await client.getMap(mapName);

        await TestUtil.createMappingForCompact(
            'double',
            {age: 'integer', id: 'bigint'},
            client,
            mapName,
            'Employee'
        );

        // Don't put to map not to replicate schema via map.put
        const employee1 = new CompactUtil.Employee(12, Long.fromNumber(1));
        const registerSchemaSpy = sandbox.replace(
            InvocationService.prototype, 'registerSchema', sandbox.fake(InvocationService.prototype.registerSchema)
        );
        // Compact parameter serialization test:
        // we assert that it throws because sending compact arguments is not possible right now. todo: change this
        const error = await TestUtil.getRejectionReasonOrThrow(async () => await TestUtil.getSql(client).execute(
            `SELECT * FROM ${mapName} WHERE age > CAST(? AS OBJECT)`,
            [employee1]
        ));
        // If the message has this message the parameter is successfully sent to server.
        error.message.includes('explicit CAST').should.be.true;
        // Check if schema is registered to
        registerSchemaSpy.called.should.be.true;
    });
    it('should be able to decode/serialize OBJECT(compact)', async function () {
        TestUtil.markClientVersionAtLeast(this, '5.1.0');
        const SqlColumnType = TestUtil.getSqlColumnType();
        client = await testFactory.newHazelcastClientForParallelTests({
            clusterName: cluster.id,
            serialization: {
                compactSerializers: [new CompactUtil.EmployeeSerializer()]
            }
        }, member);
        TestUtil.markServerVersionAtLeast(this, client, '5.0');
        mapName = TestUtil.randomString(10);
        someMap = await client.getMap(mapName);
        await someMap.addIndex({
            type: 'SORTED',
            attributes: ['age']
        });

        await TestUtil.createMappingForCompact(
            'double',
            {age: 'integer', id: 'bigint'},
            client,
            mapName,
            'Employee'
        );

        const employee1 = new CompactUtil.Employee(12, Long.fromNumber(1));
        const employee2 = new CompactUtil.Employee(15, Long.fromNumber(2));
        const employee3 = new CompactUtil.Employee(17, Long.fromNumber(3));
        await someMap.put(0, employee1);
        await someMap.put(1, employee2);
        await someMap.put(2, employee3);

        const result = await TestUtil.getSql(client).execute(
            `SELECT * FROM ${mapName} WHERE age > CAST(? AS INTEGER) AND age < CAST(? AS INTEGER) ORDER BY age DESC`,
            [13, 18]
        );

        const rowMetadata = await TestUtil.getRowMetadata(result);
        rowMetadata.getColumn(rowMetadata.findColumn('age')).type.should.be.eq(SqlColumnType.INTEGER);
        rowMetadata.getColumn(rowMetadata.findColumn('id')).type.should.be.eq(SqlColumnType.BIGINT);

        const rows = [];

        for await (const row of result) {
            rows.push(row);
        }

        const expectedKeys = [2, 1];
        const expectedValues = [employee3, employee2];

        rows.length.should.be.eq(expectedValues.length);

        for (let i = 0; i < rows.length; i++) {
            rows[i]['age'].should.be.eq(expectedValues[i].age);
            (rows[i]['id'].eq(expectedValues[i].id)).should.be.true;
            rows[i]['__key'].should.be.eq(expectedKeys[i]);
        }
    });

    // todo: add nested compact test when it is supported in the server side
=======
    it('should be able to decode/serialize JSON', async function () {
        const inputs = [new HazelcastJsonValue(JSON.stringify({age: 3})), {age: 3}];
        for (const input of inputs) {
            await basicSetup(this);
            // JSON support is added in 5.1.
            TestUtil.markClientVersionAtLeast(this, '5.1');
            TestUtil.markServerVersionAtLeast(this, client, '5.1');
            
            const SqlColumnType = TestUtil.getSqlColumnType();

            const createMappingQuery = `
                CREATE MAPPING ${mapName} (
                    __key INT,
                    this JSON
                )
                TYPE IMAP
                OPTIONS (
                    'keyFormat' = 'int',
                    'valueFormat' = 'json'
                )
            `;

            await client.getSql().execute(createMappingQuery);

            await client.getSql().execute(`INSERT INTO ${mapName} VALUES (2, CAST('{"age": 2}' AS JSON)),` +
                '(3, ?)',
            [input]);

            const result = await TestUtil.getSql(client).execute(
                `SELECT * FROM ${mapName} WHERE CAST(JSON_VALUE(this, '$.age') AS DOUBLE) > ?
                 AND CAST(JSON_VALUE(this, '$.age') AS DOUBLE) < ? ORDER BY __key ASC`,
                [1, 4]
            );

            const rowMetadata = await TestUtil.getRowMetadata(result);
            rowMetadata.getColumn(rowMetadata.findColumn('this')).type.should.be.eq(SqlColumnType.JSON);

            const rows = [];

            for await (const row of result) {
                rows.push(row);
            }

            const expectedKeys = [2, 3];
            const expectedBaseValues = {
                age: 2
            };
            rows.length.should.be.eq(expectedKeys.length);

            for (let i = 0; i < rows.length; i++) {
                const jsonValue = rows[i]['this'];
                jsonValue.should.be.instanceof(HazelcastJsonValue);
                const obj = JSON.parse(jsonValue.toString());
                obj.age.should.be.eq(expectedBaseValues.age + i);
                rows[i]['__key'].should.be.eq(expectedKeys[i]);
            }
        }
    });
>>>>>>> 940dce91
});<|MERGE_RESOLUTION|>--- conflicted
+++ resolved
@@ -25,12 +25,9 @@
 const Long = require('long');
 const fs = require('fs');
 const path = require('path');
-<<<<<<< HEAD
 const sinon = require('sinon');
 const sandbox = sinon.createSandbox();
-=======
 const { HazelcastJsonValue } = require('../../../../../lib');
->>>>>>> 940dce91
 
 chai.should();
 
@@ -828,7 +825,6 @@
             rows[i]['__key'].should.be.eq(expectedKeys[i]);
         }
     });
-<<<<<<< HEAD
     it('should be able to serialize compact arguments', async function() {
         TestUtil.markClientVersionAtLeast(this, '5.1.0');
         client = await testFactory.newHazelcastClientForParallelTests({
@@ -865,6 +861,7 @@
         // Check if schema is registered to
         registerSchemaSpy.called.should.be.true;
     });
+    // todo: add nested compact test when it is supported in the server side
     it('should be able to decode/serialize OBJECT(compact)', async function () {
         TestUtil.markClientVersionAtLeast(this, '5.1.0');
         const SqlColumnType = TestUtil.getSqlColumnType();
@@ -923,9 +920,6 @@
             rows[i]['__key'].should.be.eq(expectedKeys[i]);
         }
     });
-
-    // todo: add nested compact test when it is supported in the server side
-=======
     it('should be able to decode/serialize JSON', async function () {
         const inputs = [new HazelcastJsonValue(JSON.stringify({age: 3})), {age: 3}];
         for (const input of inputs) {
@@ -933,7 +927,7 @@
             // JSON support is added in 5.1.
             TestUtil.markClientVersionAtLeast(this, '5.1');
             TestUtil.markServerVersionAtLeast(this, client, '5.1');
-            
+
             const SqlColumnType = TestUtil.getSqlColumnType();
 
             const createMappingQuery = `
@@ -984,5 +978,4 @@
             }
         }
     });
->>>>>>> 940dce91
 });