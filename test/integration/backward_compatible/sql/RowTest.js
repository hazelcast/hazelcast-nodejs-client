/*
 * Copyright (c) 2008-2021, Hazelcast, Inc. All Rights Reserved.
 *
 * Licensed under the Apache License, Version 2.0 (the "License");
 * you may not use this file except in compliance with the License.
 * You may obtain a copy of the License at
 *
 * http://www.apache.org/licenses/LICENSE-2.0
 *
 * Unless required by applicable law or agreed to in writing, software
 * distributed under the License is distributed on an "AS IS" BASIS,
 * WITHOUT WARRANTIES OR CONDITIONS OF ANY KIND, either express or implied.
 * See the License for the specific language governing permissions and
 * limitations under the License.
 */
'use strict';

const chai = require('chai');
chai.should();

const RC = require('../../RC');
const TestUtil = require('../../../TestUtil');
const { BuildInfo } = require('../../../../lib/BuildInfo');
const { Client } = require('../../../../');

describe('SqlRowTest', function () {
    let client;
    let cluster;
    let someMap;
    let mapName;
    let result;
    let versionFive;

    before(async function () {
        TestUtil.markClientVersionAtLeast(this, '4.2');
        const clientVersion = BuildInfo.calculateServerVersionFromString(BuildInfo.getClientVersion());
        versionFive = clientVersion >= BuildInfo.calculateServerVersionFromString('5.0');
        cluster = await RC.createCluster(null, null);
        await RC.startMember(cluster.id);
        client = await Client.newHazelcastClient({
            clusterName: cluster.id
        });
        TestUtil.markServerVersionAtLeast(this, client, '4.2');
    });

    beforeEach(async function () {
        mapName = TestUtil.randomString(10);
        someMap = await client.getMap(mapName);
        await someMap.put(0, '1');
        await someMap.put(1, '2');
        await someMap.put(2, '3');

<<<<<<< HEAD
        let sqlService;
        if (versionFive) {
            sqlService = client.getSql();
        } else {
            sqlService = client.getSqlService();
        }
=======
        const sqlService = TestUtil.getSql(client);
>>>>>>> d3993314
        result = sqlService.execute(`SELECT * FROM ${mapName} WHERE __key > ?`, [0], {
            returnRawResult: true
        });
    });

    after(async function () {
        if (cluster) {
            await RC.terminateCluster(cluster.id);
        }
        if (client) {
            await client.shutdown();
        }
    });

    afterEach(async function () {
        await someMap.clear();
    });

    it('getObject should work', async function () {
        const values = new Set(['2', '3']);
        const keys = new Set([1, 2]);

        for await (const row of result) {
            const rowMetadata = row.getMetadata();
            const value = row.getObject('this');
            value.should.be.eq(row.getObject(rowMetadata.findColumn('this')));
            const key = row.getObject('__key');
            key.should.be.eq(row.getObject(rowMetadata.findColumn('__key')));

            keys.delete(key);
            values.delete(value);

            value.should.be.a('string');
            key.should.be.a('number');
        }

        keys.size.should.be.eq(0);
        values.size.should.be.eq(0);
    });

    it('getMetadata should return same metadata with result', async function () {
        const rowMetadata = await result.getRowMetadata();

        for await (const row of result) {
            row.getMetadata().should.be.eq(rowMetadata);
        }
    });

});<|MERGE_RESOLUTION|>--- conflicted
+++ resolved
@@ -20,7 +20,6 @@
 
 const RC = require('../../RC');
 const TestUtil = require('../../../TestUtil');
-const { BuildInfo } = require('../../../../lib/BuildInfo');
 const { Client } = require('../../../../');
 
 describe('SqlRowTest', function () {
@@ -29,12 +28,9 @@
     let someMap;
     let mapName;
     let result;
-    let versionFive;
 
     before(async function () {
         TestUtil.markClientVersionAtLeast(this, '4.2');
-        const clientVersion = BuildInfo.calculateServerVersionFromString(BuildInfo.getClientVersion());
-        versionFive = clientVersion >= BuildInfo.calculateServerVersionFromString('5.0');
         cluster = await RC.createCluster(null, null);
         await RC.startMember(cluster.id);
         client = await Client.newHazelcastClient({
@@ -50,16 +46,7 @@
         await someMap.put(1, '2');
         await someMap.put(2, '3');
 
-<<<<<<< HEAD
-        let sqlService;
-        if (versionFive) {
-            sqlService = client.getSql();
-        } else {
-            sqlService = client.getSqlService();
-        }
-=======
         const sqlService = TestUtil.getSql(client);
->>>>>>> d3993314
         result = sqlService.execute(`SELECT * FROM ${mapName} WHERE __key > ?`, [0], {
             returnRawResult: true
         });
