--- conflicted
+++ resolved
@@ -23,10 +23,6 @@
 chai.should();
 
 const { Client } = require('../../../../lib');
-<<<<<<< HEAD
-const { BuildInfo } = require('../../../../lib/BuildInfo');
-=======
->>>>>>> d3993314
 const TestUtil = require('../../../TestUtil');
 const RC = require('../../RC');
 
@@ -63,7 +59,6 @@
     let cluster;
     let someMap;
     let mapName;
-    let versionFive;
 
     // Sorts sql result rows by __key, first the smallest __key
     const sortByKey = (array) => {
@@ -80,8 +75,6 @@
 
     before(function () {
         TestUtil.markClientVersionAtLeast(this, '4.2');
-        const clientVersion = BuildInfo.calculateServerVersionFromString(BuildInfo.getClientVersion());
-        versionFive = clientVersion >= BuildInfo.calculateServerVersionFromString('5.0');
     });
 
     const populateMap = async function (numberOfRecords) {
@@ -148,13 +141,8 @@
             await populateMap(1);
             for (const testCase of testCases) {
                 for (const validParams of testCase.validParamsArray) {
-<<<<<<< HEAD
-                    const result1 = await client[versionFive ? 'getSql' : 'getSqlService']().execute(testCase.sql, validParams);
-                    const result2 = await client[versionFive ? 'getSql' : 'getSqlService']().executeStatement({
-=======
                     const result1 = await TestUtil.getSql(client).execute(testCase.sql, validParams);
                     const result2 = await TestUtil.getSql(client).executeStatement({
->>>>>>> d3993314
                         sql: testCase.sql,
                         params: validParams
                     });
@@ -171,13 +159,8 @@
             await populateMap(1);
             for (const testCase of testCases) {
                 for (const invalidParams of testCase.invalidParamsArray) {
-<<<<<<< HEAD
-                    const result1 = await client[versionFive ? 'getSql' : 'getSqlService']().execute(testCase.sql, invalidParams);
-                    const result2 = await client[versionFive ? 'getSql' : 'getSqlService']().executeStatement({
-=======
                     const result1 = await TestUtil.getSql(client).execute(testCase.sql, invalidParams);
                     const result2 = await TestUtil.getSql(client).executeStatement({
->>>>>>> d3993314
                         sql: testCase.sql,
                         params: invalidParams
                     });
@@ -217,13 +200,8 @@
                 const entryCount = 10;
                 await populateMap(entryCount);
 
-<<<<<<< HEAD
-                const result1 = await client[versionFive ? 'getSql' : 'getSqlService']().execute(`SELECT * FROM ${_mapName}`);
-                const result2 = await client[versionFive ? 'getSql' : 'getSqlService']().executeStatement({
-=======
                 const result1 = await TestUtil.getSql(client).execute(`SELECT * FROM ${_mapName}`);
                 const result2 = await TestUtil.getSql(client).executeStatement({
->>>>>>> d3993314
                     sql: `SELECT * FROM ${_mapName}`
                 });
                 for (const result of [result1, result2]) {
@@ -252,14 +230,8 @@
                 // At this point the map includes [0, 1], [1, 2].. [9, 10]
 
                 // There should be "limit" results
-<<<<<<< HEAD
-                const result1 = await client[versionFive ? 'getSql' : 'getSqlService']()
-                    .execute(`SELECT * FROM ${_mapName} WHERE this <= ?`, [limit]);
-                const result2 = await client[versionFive ? 'getSql' : 'getSqlService']().executeStatement({
-=======
                 const result1 = await TestUtil.getSql(client).execute(`SELECT * FROM ${_mapName} WHERE this <= ?`, [limit]);
                 const result2 = await TestUtil.getSql(client).executeStatement({
->>>>>>> d3993314
                     sql: `SELECT * FROM ${_mapName} WHERE this <= ?`,
                     params: [limit]
                 });
@@ -312,14 +284,9 @@
 
             await populateMap(entryCount);
 
-<<<<<<< HEAD
-            const result = await client[versionFive ? 'getSql' : 'getSqlService']().execute(`SELECT * FROM ${mapName}`,
-                undefined, {
-=======
             const result = await TestUtil.getSql(client).execute(`SELECT * FROM ${mapName}`, undefined, {
->>>>>>> d3993314
                 cursorBufferSize: 2
-                });
+            });
 
             const rows = [];
             for await (const row of result) {
@@ -346,11 +313,7 @@
 
             await populateMap(entryCount);
 
-<<<<<<< HEAD
-            const result = await client[versionFive ? 'getSql' : 'getSqlService']().executeStatement({
-=======
             const result = await TestUtil.getSql(client).executeStatement({
->>>>>>> d3993314
                 sql: `SELECT * FROM ${mapName}`,
                 options: {
                     cursorBufferSize: 2
@@ -380,20 +343,11 @@
             const entryCount = 1;
             await populateMap(entryCount);
 
-<<<<<<< HEAD
-            const result1 = await client[versionFive ? 'getSql' : 'getSqlService']().execute(`SELECT * FROM ${mapName}`,
-                undefined, {
-=======
             const result1 = await TestUtil.getSql(client).execute(`SELECT * FROM ${mapName}`, undefined, {
->>>>>>> d3993314
                 expectedResultType: 'ROWS'
-                });
-
-<<<<<<< HEAD
-            const result2 = await client[versionFive ? 'getSql' : 'getSqlService']().executeStatement({
-=======
+            });
+
             const result2 = await TestUtil.getSql(client).executeStatement({
->>>>>>> d3993314
                 sql: `SELECT * FROM ${mapName}`,
                 options: {
                     expectedResultType: 'ROWS'
@@ -409,20 +363,11 @@
             const entryCount = 1;
             await populateMap(entryCount);
 
-<<<<<<< HEAD
-            const result1 = await client[versionFive ? 'getSql' : 'getSqlService']().execute(`SELECT * FROM ${mapName}`,
-                undefined, {
-=======
             const result1 = await TestUtil.getSql(client).execute(`SELECT * FROM ${mapName}`, undefined, {
->>>>>>> d3993314
                 expectedResultType: 'ANY'
-                });
-
-<<<<<<< HEAD
-            const result2 = await client[versionFive ? 'getSql' : 'getSqlService']().executeStatement({
-=======
+            });
+
             const result2 = await TestUtil.getSql(client).executeStatement({
->>>>>>> d3993314
                 sql: `SELECT * FROM ${mapName}`,
                 options: {
                     expectedResultType: 'ANY'
@@ -438,20 +383,11 @@
             const entryCount = 1;
             await populateMap(entryCount);
 
-<<<<<<< HEAD
-            const result1 = await client[versionFive ? 'getSql' : 'getSqlService']().execute(`SELECT * FROM ${mapName}`,
-                undefined, {
-=======
             const result1 = await TestUtil.getSql(client).execute(`SELECT * FROM ${mapName}`, undefined, {
->>>>>>> d3993314
                 expectedResultType: 'UPDATE_COUNT'
-                });
-
-<<<<<<< HEAD
-            const result2 = await client[versionFive ? 'getSql' : 'getSqlService']().executeStatement({
-=======
+            });
+
             const result2 = await TestUtil.getSql(client).executeStatement({
->>>>>>> d3993314
                 sql: `SELECT * FROM ${mapName}`,
                 options: {
                     expectedResultType: 'UPDATE_COUNT'
@@ -470,19 +406,11 @@
             const entryCount = 1;
             await populateMap(entryCount);
 
-<<<<<<< HEAD
-            const result1 = await client[versionFive ? 'getSql' : 'getSqlService']().execute(`SELECT * FROM ${mapName}`,
-                undefined, {
-                returnRawResult: false
-                });
-            const result2 = await client[versionFive ? 'getSql' : 'getSqlService']().executeStatement({
-=======
             const result1 = await TestUtil.getSql(client).execute(`SELECT * FROM ${mapName}`, undefined, {
                 returnRawResult: false
             });
 
             const result2 = await TestUtil.getSql(client).executeStatement({
->>>>>>> d3993314
                 sql: `SELECT * FROM ${mapName}`,
                 options: {
                     returnRawResult: false
@@ -501,20 +429,11 @@
             const entryCount = 1;
             await populateMap(entryCount);
 
-<<<<<<< HEAD
-            const result1 = await client[versionFive ? 'getSql' : 'getSqlService']().execute(`SELECT * FROM ${mapName}`,
-                undefined, {
-=======
             const result1 = await TestUtil.getSql(client).execute(`SELECT * FROM ${mapName}`, undefined, {
->>>>>>> d3993314
                 returnRawResult: true
-                });
-
-<<<<<<< HEAD
-            const result2 = await client[versionFive ? 'getSql' : 'getSqlService']().executeStatement({
-=======
+            });
+
             const result2 = await TestUtil.getSql(client).executeStatement({
->>>>>>> d3993314
                 sql: `SELECT * FROM ${mapName}`,
                 options: {
                     returnRawResult: true
@@ -556,28 +475,17 @@
             someMap = await client.getMap(mapName);
 
             const error1 = TestUtil.getThrownErrorOrThrow(() => {
-<<<<<<< HEAD
-                client[versionFive ? 'getSql' : 'getSqlService']().execute(`SELECT * FROM ${mapName}`);
-=======
                 TestUtil.getSql(client).execute(`SELECT * FROM ${mapName}`);
->>>>>>> d3993314
             });
             error1.should.be.instanceof(getHazelcastSqlException());
             error1.code.should.be.eq(getSqlErrorCode().CONNECTION_PROBLEM);
             error1.originatingMemberId.should.be.eq(client.connectionManager.getClientUuid());
 
             const error2 = TestUtil.getThrownErrorOrThrow(() => {
-<<<<<<< HEAD
-                client[versionFive ? 'getSql' : 'getSqlService']().executeStatement({
-                        sql: `SELECT * FROM ${mapName}`,
-                        params: [],
-                        options: {}
-=======
                 TestUtil.getSql(client).executeStatement({
                     sql: `SELECT * FROM ${mapName}`,
                     params: [],
                     options: {}
->>>>>>> d3993314
                 });
             });
             error2.should.be.instanceof(getHazelcastSqlException());
@@ -597,11 +505,7 @@
 
             await RC.terminateMember(cluster.id, member.uuid);
 
-<<<<<<< HEAD
-            const result1 = client[versionFive ? 'getSql' : 'getSqlService']().execute(`SELECT * FROM ${mapName}`);
-=======
             const result1 = TestUtil.getSql(client).execute(`SELECT * FROM ${mapName}`);
->>>>>>> d3993314
 
             const error1 = await TestUtil.getRejectionReasonOrThrow(async () => {
                 await result1.next();
@@ -630,11 +534,7 @@
 
             await RC.terminateMember(cluster.id, member.uuid);
 
-<<<<<<< HEAD
-            const result1 = client[versionFive ? 'getSql' : 'getSqlService']().executeStatement({
-=======
             const result1 = TestUtil.getSql(client).executeStatement({
->>>>>>> d3993314
                 sql: `SELECT * FROM ${mapName}`,
                 params: [],
                 options: {}
@@ -665,11 +565,7 @@
             mapName = TestUtil.randomString(10);
             someMap = await client.getMap(mapName);
 
-<<<<<<< HEAD
-            const result1 = client[versionFive ? 'getSql' : 'getSqlService']().execute('asdasd');
-=======
             const result1 = TestUtil.getSql(client).execute('asdasd');
->>>>>>> d3993314
 
             const error1 = await TestUtil.getRejectionReasonOrThrow(async () => {
                 await result1.next();
@@ -678,11 +574,7 @@
             error1.code.should.be.eq(getSqlErrorCode().PARSING);
             error1.originatingMemberId.toString().should.be.eq(member.uuid);
 
-<<<<<<< HEAD
-            const result2 = client[versionFive ? 'getSql' : 'getSqlService']().executeStatement({
-=======
             const result2 = TestUtil.getSql(client).executeStatement({
->>>>>>> d3993314
                 sql: `--SELECT * FROM ${mapName}`,
                 params: [],
                 options: {}
