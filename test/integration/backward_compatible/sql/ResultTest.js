/*
 * Copyright (c) 2008-2021, Hazelcast, Inc. All Rights Reserved.
 *
 * Licensed under the Apache License, Version 2.0 (the "License");
 * you may not use this file except in compliance with the License.
 * You may obtain a copy of the License at
 *
 * http://www.apache.org/licenses/LICENSE-2.0
 *
 * Unless required by applicable law or agreed to in writing, software
 * distributed under the License is distributed on an "AS IS" BASIS,
 * WITHOUT WARRANTIES OR CONDITIONS OF ANY KIND, either express or implied.
 * See the License for the specific language governing permissions and
 * limitations under the License.
 */
'use strict';

const chai = require('chai');
chai.should();
const long = require('long');

const RC = require('../../RC');
const TestUtil = require('../../../TestUtil');
const { Client } = require('../../../../');
const { BuildInfo } = require('../../../../lib/BuildInfo');

const getHazelcastSqlException = () => {
    const { HazelcastSqlException } = require('../../../../lib/core/HazelcastError');
    return HazelcastSqlException;
};

const getSqlErrorCode = () => {
    const { SqlErrorCode } = require('../../../../lib/sql/SqlErrorCode');
    return SqlErrorCode;
};

const getSqlRowMetadataImpl = () => {
    const { SqlRowMetadataImpl } = require('../../../../lib/sql/SqlRowMetadata');
    return SqlRowMetadataImpl;
};

describe('SqlResultTest', function () {
    let client;
    let cluster;
    let someMap;
    let mapName;
    let result;
    let versionFive;

    before(async function () {
        TestUtil.markClientVersionAtLeast(this, '4.2');
        const clientVersion = BuildInfo.calculateServerVersionFromString(BuildInfo.getClientVersion());
        versionFive = clientVersion >= BuildInfo.calculateServerVersionFromString('5.0');
        cluster = await RC.createCluster(null, null);
        await RC.startMember(cluster.id);
        client = await Client.newHazelcastClient({
            clusterName: cluster.id
        });
        TestUtil.markServerVersionAtLeast(this, client, '4.2');
    });

    beforeEach(async function () {
        mapName = TestUtil.randomString(10);
        someMap = await client.getMap(mapName);
        await someMap.put(0, 1);
        await someMap.put(1, 2);
        await someMap.put(2, 3);
        await someMap.put(3, 4);
        await someMap.put(4, 5);
    });

    after(async function () {
        if (cluster) {
            await RC.terminateCluster(cluster.id);
        }
        if (client) {
            await client.shutdown();
        }
    });

    afterEach(async function () {
        await someMap.clear();
    });

    it('should reject iteration after close()', async function () {
<<<<<<< HEAD
        result = client[versionFive ? 'getSql' : 'getSqlService']()
            .execute(`SELECT * FROM ${mapName} WHERE this > ?`, [1], {cursorBufferSize: 1});
=======
        result = TestUtil.getSql(client).execute(`SELECT * FROM ${mapName} WHERE this > ?`, [1], {cursorBufferSize: 1});
>>>>>>> d3993314
        const error = await TestUtil.getRejectionReasonOrThrow(async () => {
            let counter = 0;
            // eslint-disable-next-line no-empty,no-unused-vars
            for await (const row of result) {
                counter++;
                if (counter === 2) {
                    await result.close();
                }
            }
        });
        error.should.be.instanceof(getHazelcastSqlException());
        error.code.should.be.eq(getSqlErrorCode().CANCELLED_BY_USER);
        error.message.should.include('cancelled');
        error.originatingMemberId.should.be.eq(client.connectionManager.getClientUuid());
    });

    it('getters should work', async function () {
<<<<<<< HEAD
        result = client[versionFive ? 'getSql' : 'getSqlService']().execute(`SELECT * FROM ${mapName} WHERE this > ?`, [1]);
=======
        result = TestUtil.getSql(client).execute(`SELECT * FROM ${mapName} WHERE this > ?`, [1]);
>>>>>>> d3993314
        const rowMetadata = await result.getRowMetadata();
        rowMetadata.should.be.instanceof(getSqlRowMetadataImpl());
        rowMetadata.getColumnCount().should.be.eq(2);

        const isRowSet = await result.isRowSet();
        isRowSet.should.be.true;

        const updateCount = await result.getUpdateCount();
        updateCount.eq(long.fromNumber(-1)).should.be.true;
    });
});<|MERGE_RESOLUTION|>--- conflicted
+++ resolved
@@ -22,7 +22,6 @@
 const RC = require('../../RC');
 const TestUtil = require('../../../TestUtil');
 const { Client } = require('../../../../');
-const { BuildInfo } = require('../../../../lib/BuildInfo');
 
 const getHazelcastSqlException = () => {
     const { HazelcastSqlException } = require('../../../../lib/core/HazelcastError');
@@ -45,12 +44,9 @@
     let someMap;
     let mapName;
     let result;
-    let versionFive;
 
     before(async function () {
         TestUtil.markClientVersionAtLeast(this, '4.2');
-        const clientVersion = BuildInfo.calculateServerVersionFromString(BuildInfo.getClientVersion());
-        versionFive = clientVersion >= BuildInfo.calculateServerVersionFromString('5.0');
         cluster = await RC.createCluster(null, null);
         await RC.startMember(cluster.id);
         client = await Client.newHazelcastClient({
@@ -83,12 +79,7 @@
     });
 
     it('should reject iteration after close()', async function () {
-<<<<<<< HEAD
-        result = client[versionFive ? 'getSql' : 'getSqlService']()
-            .execute(`SELECT * FROM ${mapName} WHERE this > ?`, [1], {cursorBufferSize: 1});
-=======
         result = TestUtil.getSql(client).execute(`SELECT * FROM ${mapName} WHERE this > ?`, [1], {cursorBufferSize: 1});
->>>>>>> d3993314
         const error = await TestUtil.getRejectionReasonOrThrow(async () => {
             let counter = 0;
             // eslint-disable-next-line no-empty,no-unused-vars
@@ -106,11 +97,7 @@
     });
 
     it('getters should work', async function () {
-<<<<<<< HEAD
-        result = client[versionFive ? 'getSql' : 'getSqlService']().execute(`SELECT * FROM ${mapName} WHERE this > ?`, [1]);
-=======
         result = TestUtil.getSql(client).execute(`SELECT * FROM ${mapName} WHERE this > ?`, [1]);
->>>>>>> d3993314
         const rowMetadata = await result.getRowMetadata();
         rowMetadata.should.be.instanceof(getSqlRowMetadataImpl());
         rowMetadata.getColumnCount().should.be.eq(2);
