/*
 * Copyright (c) 2008-2021, Hazelcast, Inc. All Rights Reserved.
 *
 * Licensed under the Apache License, Version 2.0 (the "License");
 * you may not use this file except in compliance with the License.
 * You may obtain a copy of the License at
 *
 * http://www.apache.org/licenses/LICENSE-2.0
 *
 * Unless required by applicable law or agreed to in writing, software
 * distributed under the License is distributed on an "AS IS" BASIS,
 * WITHOUT WARRANTIES OR CONDITIONS OF ANY KIND, either express or implied.
 * See the License for the specific language governing permissions and
 * limitations under the License.
 */
'use strict';

const { expect } = require('chai');
const RC = require('../RC');
const { Client } = require('../../../');
const Util = require('../../../lib/util/Util');
const TestUtil = require('../../TestUtil');

describe('ListenersOnReconnectTest', function () {
    let client;
    let cluster;
    let map;

    beforeEach(async function () {
        cluster = await RC.createCluster(null, null);
    });

    afterEach(async function () {
        await map.destroy();
        await client.shutdown();
        return RC.terminateCluster(cluster.id);
    });

    async function closeTwoMembersOutOfThreeAndTestListener(isSmart, membersToClose, turnoffMember) {
        const deferred = Util.deferredPromise();
        const members = await Promise.all([
            RC.startMember(cluster.id),
            RC.startMember(cluster.id),
            RC.startMember(cluster.id)
        ]);
        client = await Client.newHazelcastClient({
            clusterName: cluster.id,
            network: {
                smartRouting: isSmart
<<<<<<< HEAD
=======
            },
            properties: {
                'hazelcast.client.heartbeat.interval': 1000,
                'hazelcast.client.heartbeat.timeout': 3000,
                'hazelcast.logging.level': 'TRACE'
>>>>>>> c8300cb4
            }
        });
        map = await client.getMap('testmap');

        const listener = {
            added: (entryEvent) => {
                try {
                    expect(entryEvent.name).to.equal('testmap');
                    expect(entryEvent.key).to.equal('keyx');
                    expect(entryEvent.value).to.equal('valx');
                    expect(entryEvent.oldValue).to.be.equal(null);
                    expect(entryEvent.mergingValue).to.be.equal(null);
                    expect(entryEvent.member).to.not.be.equal(null);
                    deferred.resolve();
                } catch (err) {
                    deferred.reject(err);
                }
            }
        };
        const registrationId = await map.addEntryListener(listener, 'keyx', true);
        await Promise.all([
            turnoffMember(cluster.id, members[membersToClose[0]].uuid),
            turnoffMember(cluster.id, members[membersToClose[1]].uuid)
        ]);

        // Assert that connections are closed and the listener is reregistered.
        await TestUtil.assertTrueEventually(async () => {
<<<<<<< HEAD
            const activeConnections = TestUtil.getConnections(client);
            expect(activeConnections.length).to.be.equal(1);

            const activeRegistrations = TestUtil.getActiveRegistrations(client, registrationId);
            const connectionsThatHasListener = [...activeRegistrations.keys()];
            expect(connectionsThatHasListener.length).to.be.equal(1);
            expect(connectionsThatHasListener[0]).to.be.equal(activeConnections[0]);
        });

=======
            const activeConnectionsCount = TestUtil.getConnections(client).length;
            expect(activeConnectionsCount).to.be.equal(1);
            const activeRegistrations = TestUtil.getActiveRegistrations(client, registrationId);
            expect([...activeRegistrations.keys()].length).to.be.equal(1);
        });
>>>>>>> c8300cb4
        await map.put('keyx', 'valx');
        await deferred.promise;
    }

    [true, false].forEach((isSmart) => {
        /**
         * We use three members to simulate all configurations where connection is closed to;
         *  - ownerconnection
         *  - connection that has the local listener that will react to map.put event
         *  - the other unrelated connection
         */

        it('kill two members [1,2], listener still receives map.put event [smart=' + isSmart + ']', async function () {
            await closeTwoMembersOutOfThreeAndTestListener(isSmart, [1, 2], RC.terminateMember);
        });

        it('kill two members [0,1], listener still receives map.put event [smart=' + isSmart + ']', async function () {
            await closeTwoMembersOutOfThreeAndTestListener(isSmart, [0, 1], RC.terminateMember);
        });

        it('kill two members [0,2], listener still receives map.put event [smart=' + isSmart + ']', async function () {
            await closeTwoMembersOutOfThreeAndTestListener(isSmart, [0, 2], RC.terminateMember);
        });

        it('shutdown two members [1,2], listener still receives map.put event [smart=' + isSmart + ']', async function () {
            await closeTwoMembersOutOfThreeAndTestListener(isSmart, [1, 2], RC.shutdownMember);
        });

        it('shutdown two members [0,1], listener still receives map.put event [smart=' + isSmart + ']', async function () {
            await closeTwoMembersOutOfThreeAndTestListener(isSmart, [0, 1], RC.shutdownMember);
        });

        it('shutdown two members [0,2], listener still receives map.put event [smart=' + isSmart + ']', async function () {
            await closeTwoMembersOutOfThreeAndTestListener(isSmart, [0, 2], RC.shutdownMember);
        });

        it('restart member, listener still receives map.put event [smart=' + isSmart + ']', async function () {
            const deferred = Util.deferredPromise();
            const member = await RC.startMember(cluster.id);
            client = await Client.newHazelcastClient({
                clusterName: cluster.id,
                network: {
                    smartRouting: isSmart
<<<<<<< HEAD
                },
                properties: {
                    'hazelcast.client.heartbeat.interval': 1000
=======
>>>>>>> c8300cb4
                }
            });
            map = await client.getMap('testmap');

            const listener = {
                added: (entryEvent) => {
                    try {
                        expect(entryEvent.name).to.equal('testmap');
                        expect(entryEvent.key).to.equal('keyx');
                        expect(entryEvent.value).to.equal('valx');
                        expect(entryEvent.oldValue).to.be.equal(null);
                        expect(entryEvent.mergingValue).to.be.equal(null);
                        expect(entryEvent.member).to.not.be.equal(null);
                        deferred.resolve();
                    } catch (err) {
                        deferred.reject(err);
                    }
                }
            };
<<<<<<< HEAD
            await map.addEntryListener(listener, 'keyx', true);

            await RC.terminateMember(cluster.id, member.uuid);
            await RC.startMember(cluster.id);

            await TestUtil.promiseWaitMilliseconds(8000);
            await map.put('keyx', 'valx');
            await deferred.promise;
=======
            const registrationId = await map.addEntryListener(listener, 'keyx', true);

            await RC.terminateMember(cluster.id, member.uuid);
            // Assert that the connection is closed and the listener is removed.
            await TestUtil.assertTrueEventually(async () => {
                const activeConnections = TestUtil.getConnections(client);
                expect(activeConnections.length).to.be.equal(0);

                const activeRegistrations = TestUtil.getActiveRegistrations(client, registrationId);
                const connectionsThatHasListener = [...activeRegistrations.keys()];
                expect(connectionsThatHasListener.length).to.be.equal(0);
            });

            await RC.startMember(cluster.id);

            // Assert that the connection reestablished and the listener is reregistered.
            await TestUtil.assertTrueEventually(async () => {
                const activeConnections = TestUtil.getConnections(client);
                expect(activeConnections.length).to.be.equal(1);

                const activeRegistrations = TestUtil.getActiveRegistrations(client, registrationId);
                const connectionsThatHasListener = [...activeRegistrations.keys()];
                expect(connectionsThatHasListener.length).to.be.equal(1);
                expect(connectionsThatHasListener[0]).to.be.equal(activeConnections[0]);
            });

            await map.put('keyx', 'valx');
            await deferred;
>>>>>>> c8300cb4
        });
    });
});<|MERGE_RESOLUTION|>--- conflicted
+++ resolved
@@ -47,14 +47,6 @@
             clusterName: cluster.id,
             network: {
                 smartRouting: isSmart
-<<<<<<< HEAD
-=======
-            },
-            properties: {
-                'hazelcast.client.heartbeat.interval': 1000,
-                'hazelcast.client.heartbeat.timeout': 3000,
-                'hazelcast.logging.level': 'TRACE'
->>>>>>> c8300cb4
             }
         });
         map = await client.getMap('testmap');
@@ -82,7 +74,6 @@
 
         // Assert that connections are closed and the listener is reregistered.
         await TestUtil.assertTrueEventually(async () => {
-<<<<<<< HEAD
             const activeConnections = TestUtil.getConnections(client);
             expect(activeConnections.length).to.be.equal(1);
 
@@ -92,13 +83,6 @@
             expect(connectionsThatHasListener[0]).to.be.equal(activeConnections[0]);
         });
 
-=======
-            const activeConnectionsCount = TestUtil.getConnections(client).length;
-            expect(activeConnectionsCount).to.be.equal(1);
-            const activeRegistrations = TestUtil.getActiveRegistrations(client, registrationId);
-            expect([...activeRegistrations.keys()].length).to.be.equal(1);
-        });
->>>>>>> c8300cb4
         await map.put('keyx', 'valx');
         await deferred.promise;
     }
@@ -142,12 +126,6 @@
                 clusterName: cluster.id,
                 network: {
                     smartRouting: isSmart
-<<<<<<< HEAD
-                },
-                properties: {
-                    'hazelcast.client.heartbeat.interval': 1000
-=======
->>>>>>> c8300cb4
                 }
             });
             map = await client.getMap('testmap');
@@ -167,16 +145,6 @@
                     }
                 }
             };
-<<<<<<< HEAD
-            await map.addEntryListener(listener, 'keyx', true);
-
-            await RC.terminateMember(cluster.id, member.uuid);
-            await RC.startMember(cluster.id);
-
-            await TestUtil.promiseWaitMilliseconds(8000);
-            await map.put('keyx', 'valx');
-            await deferred.promise;
-=======
             const registrationId = await map.addEntryListener(listener, 'keyx', true);
 
             await RC.terminateMember(cluster.id, member.uuid);
@@ -204,8 +172,7 @@
             });
 
             await map.put('keyx', 'valx');
-            await deferred;
->>>>>>> c8300cb4
+            await deferred.promise;
         });
     });
 });