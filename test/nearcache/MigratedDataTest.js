--- conflicted
+++ resolved
@@ -65,24 +65,10 @@
         return deferred.promise;
     }
 
-<<<<<<< HEAD
-    before(function () {
-        return RC.createCluster(null, fs.readFileSync(__dirname + '/hazelcast_eventual_nearcache.xml', 'utf8'))
-        .then(function (resp) {
-            cluster = resp;
-            return RC.startMember(cluster.id);
-        }).then(function (m) {
-            member1 = m;
-            return RC.startMember(cluster.id);
-        }).then(function (m) {
-            member2 = m;
-        });
-=======
     before(async function () {
         cluster = await RC.createCluster(null, fs.readFileSync(__dirname + '/hazelcast_eventual_nearcache.xml', 'utf8'));
         member1 = await RC.startMember(cluster.id);
         member2 = await RC.startMember(cluster.id);
->>>>>>> a3a24bd4
     });
 
     beforeEach(async function () {
@@ -106,13 +92,7 @@
         return RC.terminateCluster(cluster.id);
     });
 
-<<<<<<< HEAD
-    it('killing a server migrates data to the other node, migrated data has new uuid, near cache discards data with old uuid',
-     function() {
-        let map;
-=======
     it('killing a server migrates data to the other node, migrated data has new uuid, near cache discards data with old uuid', async () => {
->>>>>>> a3a24bd4
         let survivingMember;
         const key = 1;
         const partitionService = client.getPartitionService();
