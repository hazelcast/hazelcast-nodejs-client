/*
 * Copyright (c) 2008-2021, Hazelcast, Inc. All Rights Reserved.
 *
 * Licensed under the Apache License, Version 2.0 (the "License");
 * you may not use this file except in compliance with the License.
 * You may obtain a copy of the License at
 *
 * http://www.apache.org/licenses/LICENSE-2.0
 *
 * Unless required by applicable law or agreed to in writing, software
 * distributed under the License is distributed on an "AS IS" BASIS,
 * WITHOUT WARRANTIES OR CONDITIONS OF ANY KIND, either express or implied.
 * See the License for the specific language governing permissions and
 * limitations under the License.
 */
'use strict';

const { expect } = require('chai');
const { BuildInfo } = require('../lib/BuildInfo');
const { Lang } = require('./integration/remote_controller/remote-controller_types');
const { Client } = require('..');
const RC = require('./integration/RC');

exports.promiseLater = function (time, func) {
    if (func === undefined) {
        func = () => {};
    }
    return new Promise(((resolve) => {
        setTimeout(() => {
            resolve(func());
        }, time);
    }));
};

/**
 * Returns rejection reason if rejected, otherwise throws an error.
 */
exports.getRejectionReasonOrThrow = async function (asyncFn) {
    try {
        await asyncFn();
    } catch (e) {
        return e;
    }
    throw new Error('Expected the call to throw, but it didn\'t.');
};

/**
 * Returns thrown error if thrown, otherwise throws an error.
 */
exports.getThrownErrorOrThrow = function (fn) {
    try {
        fn();
    } catch (e) {
        return e;
    }
    throw new Error('Expected the call to throw, but it didn\'t.');
};

exports.promiseWaitMilliseconds = function (milliseconds) {
    return new Promise(((resolve) => {
        setTimeout(() => {
            resolve();
        }, milliseconds);
    }));
};

exports.assertTrueEventually = function (taskAsyncFn, intervalMs = 100, timeoutMs = 60000) {
    return new Promise(((resolve, reject) => {
        let intervalTimer;
        function scheduleNext() {
            intervalTimer = setTimeout(() => {
                taskAsyncFn()
                    .then(() => {
                        clearInterval(timeoutTimer);
                        resolve();
                    })
                    .catch(() => {
                        scheduleNext();
                    });
            }, intervalMs);
        }
        scheduleNext();

        const timeoutTimer = setTimeout(() => {
            clearInterval(intervalTimer);
            reject(new Error('Rejected due to timeout of ' + timeoutMs + 'ms'));
        }, timeoutMs);
    }));
};

const expectAlmostEqual = function (actual, expected) {
    if (expected === null) {
        return expect(actual).to.equal(expected);
    }
    const typeExpected = typeof expected;
    if (typeExpected === 'number') {
        return expect(actual).to.be.closeTo(expected, 0.0001);
    }
    if (typeExpected === 'object') {
        return (function () {
            let membersEqual = true;
            for (const i in expected) {
                if (expectAlmostEqual(actual[i], expected[i])) {
                    membersEqual = false;
                    break;
                }
            }
            return membersEqual;
        })();
    }
    return expect(actual).to.equal(expected);
};
exports.expectAlmostEqual = expectAlmostEqual;

exports.fillMap = function (map, size = 10, keyPrefix = 'key', valuePrefix = 'val') {
    const entries = [];
    for (let i = 0; i < size; i++) {
        entries.push([keyPrefix + i, valuePrefix + i]);
    }
    return map.putAll(entries);
};

exports.markCommunity = function (_this) {
    // the following two env vars are set in compat test suite
    if (process.env.SERVER_TYPE === 'enterprise' || process.env.HZ_TYPE === 'enterprise') {
        _this.skip();
    }

    if (process.env.HAZELCAST_ENTERPRISE_KEY) {
        _this.skip();
    }
};

exports.markEnterprise = function (_this) {
    // the following two env vars are set in compat test suite
    if (process.env.SERVER_TYPE === 'oss' || process.env.HZ_TYPE === 'oss') {
        _this.skip();
    }

    if (!process.env.HAZELCAST_ENTERPRISE_KEY) {
        _this.skip();
    }
};

exports.getRandomConnection = function(client) {
    if (Object.prototype.hasOwnProperty.call(client, 'connectionRegistry')) {
        return client.connectionRegistry.getRandomConnection();
    } else {
        return client.getConnectionManager().getRandomConnection();
    }
};

exports.isServerVersionAtLeast = function(client, version) {
    let actual = BuildInfo.UNKNOWN_VERSION_ID;
    if (process.env['SERVER_VERSION']) {
        actual = BuildInfo.calculateServerVersionFromString(process.env['SERVER_VERSION']);
    } else if (client != null) {
        actual = exports.getRandomConnection(client).getConnectedServerVersion();
    }
    const expected = BuildInfo.calculateServerVersionFromString(version);
    return actual === BuildInfo.UNKNOWN_VERSION_ID || expected <= actual;
};

/**
 * Returns
 * - 0 if they are equal
 * - positive number if server version is newer than the version
 * - negative number if server version is older than the version
 */
exports.compareServerVersionWithRC = async function (rc, version) {
    const script = 'result=com.hazelcast.instance.GeneratedBuildProperties.VERSION;';
    const result = await rc.executeOnController(null, script, Lang.JAVASCRIPT);

    const rcServerVersion = BuildInfo.calculateServerVersionFromString(result.result.toString());
    const comparedVersion = BuildInfo.calculateServerVersionFromString(version);

    return rcServerVersion - comparedVersion;
};

exports.isClientVersionAtLeast = function(version) {
    const actual = BuildInfo.calculateServerVersionFromString(BuildInfo.getClientVersion());
    const expected = BuildInfo.calculateServerVersionFromString(version);
    return actual === BuildInfo.UNKNOWN_VERSION_ID || expected <= actual;
};

exports.markServerVersionAtLeast = function (_this, client, expectedVersion) {
    if (!exports.isServerVersionAtLeast(client, expectedVersion)) {
        _this.skip();
    }
};

exports.markClientVersionAtLeast = function(_this, expectedVersion) {
    if (!exports.isClientVersionAtLeast(expectedVersion)) {
        _this.skip();
    }
};

exports.getRandomInt = function (lowerLim, upperLim) {
    return Math.floor(Math.random() * (upperLim - lowerLim)) + lowerLim;
};

exports.randomString = function (length) {
    const result = [];
    const characters = 'abcdefghijklmnopqrstuvwxyz';
    const charactersLength = characters.length;
    for (let i = 0; i < length; i++) {
        result.push(characters.charAt(Math.floor(Math.random() * charactersLength)));
    }
    return result.join('');
};

class CountingMembershipListener {
    constructor(expectedAdds, expectedRemoves) {
        this.adds = 0;
        this.expectedAdds = expectedAdds;
        this.removes = 0;
        this.expectedRemoves = expectedRemoves;
        this.expectedPromise = new Promise((resolve) => {
            this._resolve = resolve;
        });
    }

    memberAdded() {
        this.adds++;
        this.checkCounts();
    }

    memberRemoved() {
        this.removes++;
        this.checkCounts();
    }

    checkCounts() {
        if (this.adds < this.expectedAdds) {
            return;
        }
        if (this.removes < this.expectedRemoves) {
            return;
        }
        this._resolve();
    }
}

exports.CountingMembershipListener = CountingMembershipListener;

exports.readStringFromReader = function (reader, fieldName) {
    if (typeof reader.readString === 'function') {
        return reader.readString(fieldName);
    } else {
        return reader.readUTF(fieldName);
    }
};

exports.readStringFromInput = function (input) {
    if (typeof input.readString === 'function') {
        return input.readString();
    } else {
        return input.readUTF();
    }
};

exports.writeStringToWriter = function (writer, fieldName, value) {
    if (typeof writer.writeString === 'function') {
        writer.writeString(fieldName, value);
    } else {
        writer.writeUTF(fieldName, value);
    }
};

exports.writeStringToOutput = function (output, value) {
    if (typeof output.writeString === 'function') {
        output.writeString(value);
    } else {
        output.writeUTF(value);
    }
};

// functions for backward compatibility
exports.getSql = function (client) {
    if (exports.isClientVersionAtLeast('5.0')) {
        return client.getSql();
    } else {
        return client.getSqlService();
    }
};

exports.getSqlColumnType = function () {
    const { SqlColumnType } = require('../lib/sql/SqlColumnMetadata');
    return SqlColumnType;
};

exports.getDateTimeUtil = function () {
    // Renamed in 5.0
    if (exports.isClientVersionAtLeast('5.0')) {
        return require('../lib/util/DateTimeUtil');
    } else {
        return require('../lib/util/DatetimeUtil');
    }
};

exports.getOffsetDateTime = function() {
    const { OffsetDateTime } = require('..');
    return OffsetDateTime;
};

exports.getLocalDateTime = function() {
    const { LocalDateTime } = require('..');
    return LocalDateTime;
};

exports.getLocalDate = function() {
    const { LocalDate } = require('..');
    return LocalDate;
};

exports.getLocalTime = function() {
    const { LocalTime } = require('..');
    return LocalTime;
};

exports.getBigDecimal = function() {
    const { BigDecimal } = require('..');
    return BigDecimal;
};

/**
 * Creates mapping for SQL queries. In 5.0, users started to write explicit mapping for SQL queries against maps.
 * @param serverVersionNewerThanFive True if server is newer than version five
 * @param client Hazelcast client object
 * @param keyFormat SQL column type of map key, case insensitive
 * @param valueFormat SQL column type of map value, case insensitive
 * @param mapName Name of the map
 */
exports.createMapping = async (serverVersionNewerThanFive, client, keyFormat, valueFormat, mapName) => {
    if (!serverVersionNewerThanFive) {
        // Before 5.0, mappings are created implicitly, thus we don't need to create explicitly.
        return;
    }
    const createMappingQuery = `
            CREATE MAPPING ${mapName} (
                __key ${keyFormat.toUpperCase()},
                this ${valueFormat.toUpperCase()}
            )
            TYPE IMAP
            OPTIONS (
                'keyFormat' = '${keyFormat.toLowerCase()}',
                'valueFormat' = '${valueFormat.toLowerCase()}'
            )
        `;

    const result = await exports.getSql(client).execute(createMappingQuery);
    // Wait for execution to end.
<<<<<<< HEAD
    await result.getUpdateCount();
};

exports.TestFactory = class TestFactory {
    constructor() {
        this.defaultConfig = `
            <hazelcast xmlns="http://www.hazelcast.com/schema/config"
                xmlns:xsi="http://www.w3.org/2001/XMLSchema-instance"
                xsi:schemaLocation="http://www.hazelcast.com/schema/config
                http://www.hazelcast.com/schema/config/hazelcast-config-4.0.xsd">
                <network>
                    <port>0</port>
                </network>
            </hazelcast>
        `;
        this.clusterIds = new Set();
        this.clients = new Set();
        TestFactory.prototype.defaultClusterTimeoutMillis = 20000;
    }

    // Creates a new hazelcast client for a serial test with given config and registers it to clients set
    async newHazelcastClientForSerialTest(clientConfig) {
        return await this._createClient(clientConfig);
    }

    // Creates a new hazelcast client for a parallel test with given config and registers it to clients set
    async newHazelcastClientForParallelTest(clientConfig, memberOrMemberList) {
        // Add cluster member config for parallel tests.
        TestFactory.addClusterMembersToConfig(clientConfig, memberOrMemberList);
        return await this._createClient(clientConfig);
    }

    async _createClient(clientConfig) {
        // Override default infinite timeout to avoid tests from running forever.
        TestFactory.assignClusterConnectTimeoutToConfig(clientConfig);
        const client = await Client.newHazelcastClient(clientConfig);
        this.clients.add(client);
        return client;
    }

    static addClusterMembersToConfig(clientConfig, memberOrMemberList) {
        if (memberOrMemberList === undefined) {
            return;
        }
        const clusterMembers = Array.isArray(memberOrMemberList) ? memberOrMemberList.map(m => `127.0.0.1:${m.port}`)
            : [`127.0.0.1:${memberOrMemberList.port}`];

        if (clientConfig.network === undefined) {
            clientConfig.network = {
                clusterMembers: clusterMembers
            };
        } else if (clientConfig.network.clusterMembers === undefined) {
            clientConfig.network.clusterMembers = clusterMembers;
        }
    }

    static assignClusterConnectTimeoutToConfig(clientConfig) {
        if (clientConfig.connectionStrategy === undefined) {
            clientConfig.connectionStrategy = {
                connectionRetry: {
                    clusterConnectTimeoutMillis: TestFactory.prototype.defaultClusterTimeoutMillis
                }
            };
        } else if (clientConfig.connectionStrategy.connectionRetry === undefined) {
            clientConfig.connectionStrategy.connectionRetry = {
                    clusterConnectTimeoutMillis: TestFactory.prototype.defaultClusterTimeoutMillis
            };
        } else if (clientConfig.connectionStrategy.connectionRetry.clusterConnectTimeoutMillis === undefined) {
            clientConfig.connectionStrategy.connectionRetry.clusterConnectTimeoutMillis =
                TestFactory.prototype.defaultClusterTimeoutMillis;
        }
    }

    // Creates a new hazelcast failover client for parallel tests with given config and registers it to clients set
    async newHazelcastFailoverClientForParallelTest(clientFailoverConfig, memberOrMemberList) {
        if (Array.isArray(clientFailoverConfig.clientConfigs)) {
            // Add cluster member config for parallel tests.
            clientFailoverConfig.clientConfigs.forEach(clientConfig => {
                TestFactory.addClusterMembersToConfig(clientConfig, memberOrMemberList);
            });
        }

        return await this._createFailoverClient(clientFailoverConfig);
    }

    // Creates a new hazelcast failover client for serial tests with given config and registers it to clients set
    async newHazelcastFailoverClientForSerialTest(clientFailoverConfig) {
        return await this._createFailoverClient(clientFailoverConfig);
    }

    async _createFailoverClient(clientFailoverConfig) {
        if (Array.isArray(clientFailoverConfig.clientConfigs)) {
            // Override default infinite timeout to avoid tests from running forever.
            clientFailoverConfig.clientConfigs.forEach(TestFactory.assignClusterConnectTimeoutToConfig);
        }
        const client = await Client.newHazelcastFailoverClient(clientFailoverConfig);
        this.clients.add(client);
        return client;
    }

    async _createCluster(hzVersion, clusterConfig) {
        const cluster = await RC.createCluster(hzVersion, clusterConfig);
        this.clusterIds.add(cluster.id);
        return cluster;
    }

    // Creates a new hazelcast cluster for a serial test and registers it to clusters set
    async createClusterForSerialTest(hzVersion = null, clusterConfig = null) {
        return await this._createCluster(hzVersion, clusterConfig);
    }

    // Creates a new hazelcast cluster for a parallel test and registers it to clusters set
    async createClusterForParallelTest(hzVersion = null, clusterConfig = this.defaultConfig) {
        return await this._createCluster(hzVersion, clusterConfig);
    }

    // Creates a new hazelcast for serial test cluster keeping its name and registers it to clusters set
    async createClusterKeepClusterNameForSerialTest(hzVersion = null, clusterConfig = null) {
        return await this._createClusterKeepClusterName(hzVersion, clusterConfig);
    }

    // Creates a new hazelcast cluster for parallel test keeping its name and registers it to clusters set
    async createClusterKeepClusterNameForParallelTest(hzVersion = null, clusterConfig = this.defaultConfig) {
        return await this._createClusterKeepClusterName(hzVersion, clusterConfig);
    }

    // Creates a new hazelcast cluster keeping its name and registers it to clusters set
    async _createClusterKeepClusterName(hzVersion, clusterConfig) {
        const cluster = await RC.createClusterKeepClusterName(hzVersion, clusterConfig);
        this.clusterIds.add(cluster.id);
        return cluster;
    }

    // Shutdowns all clients and clusters
    async cleanUp() {
        for (const client of this.clients) {
            await client.shutdown();
        }

        for (const clusterId of this.clusterIds) {
            await RC.shutdownCluster(clusterId);
        }

        this.clients.clear();
        this.clusterIds.clear();
=======
    if (!exports.isClientVersionAtLeast('5.0')) {
        await result.getUpdateCount();
    }
};

/**
 * Creates portable mapping for SQL queries. In 5.0, users started to write explicit mapping for SQL queries against maps.
 * @param keyFormat Key format
 * @param factoryId Portable's factory id
 * @param classId Portable's class id
 * @param columns Columns as a dict where keys are column names, and values are case insensitive value formats.
 * @param client Client instance
 * @param mapName Map name
 * @param serverVersionNewerThanFive true if server version >= 5.0
 */
exports.createMappingForPortable = async (
    keyFormat, factoryId, classId, columns, client, mapName, serverVersionNewerThanFive
) => {
    if (!serverVersionNewerThanFive) {
        // Before 5.0, mappings are created implicitly, thus we don't need to create explicitly.
        return;
    }

    const columnsString = Object.entries(columns).map(column => `${column[0]} ${column[1].toUpperCase()}`).join(',\n');

    const createMappingQuery = `
            CREATE MAPPING ${mapName} (
                __key ${keyFormat}${Object.keys(columns).length > 0 ? ',' : ''}
                ${columnsString}
            )
            TYPE IMaP
            OPTIONS (
                'keyFormat' = '${keyFormat}',
                'valueFormat' = 'portable',
                'valuePortableFactoryId' = '${factoryId}',
                'valuePortableClassId' = '${classId}'
            )
        `;

    await exports.getSql(client).execute(createMappingQuery);
};

exports.getRowMetadata = async (result) => {
    if (exports.isClientVersionAtLeast('5.0')) {
        return result.rowMetadata;
    } else {
        return await result.getRowMetadata();
    }
};

exports.getUpdateCount = async (result) => {
    if (exports.isClientVersionAtLeast('5.0')) {
        return result.updateCount;
    } else {
        return await result.getUpdateCount();
>>>>>>> 399c6d61
    }
};<|MERGE_RESOLUTION|>--- conflicted
+++ resolved
@@ -350,153 +350,6 @@
 
     const result = await exports.getSql(client).execute(createMappingQuery);
     // Wait for execution to end.
-<<<<<<< HEAD
-    await result.getUpdateCount();
-};
-
-exports.TestFactory = class TestFactory {
-    constructor() {
-        this.defaultConfig = `
-            <hazelcast xmlns="http://www.hazelcast.com/schema/config"
-                xmlns:xsi="http://www.w3.org/2001/XMLSchema-instance"
-                xsi:schemaLocation="http://www.hazelcast.com/schema/config
-                http://www.hazelcast.com/schema/config/hazelcast-config-4.0.xsd">
-                <network>
-                    <port>0</port>
-                </network>
-            </hazelcast>
-        `;
-        this.clusterIds = new Set();
-        this.clients = new Set();
-        TestFactory.prototype.defaultClusterTimeoutMillis = 20000;
-    }
-
-    // Creates a new hazelcast client for a serial test with given config and registers it to clients set
-    async newHazelcastClientForSerialTest(clientConfig) {
-        return await this._createClient(clientConfig);
-    }
-
-    // Creates a new hazelcast client for a parallel test with given config and registers it to clients set
-    async newHazelcastClientForParallelTest(clientConfig, memberOrMemberList) {
-        // Add cluster member config for parallel tests.
-        TestFactory.addClusterMembersToConfig(clientConfig, memberOrMemberList);
-        return await this._createClient(clientConfig);
-    }
-
-    async _createClient(clientConfig) {
-        // Override default infinite timeout to avoid tests from running forever.
-        TestFactory.assignClusterConnectTimeoutToConfig(clientConfig);
-        const client = await Client.newHazelcastClient(clientConfig);
-        this.clients.add(client);
-        return client;
-    }
-
-    static addClusterMembersToConfig(clientConfig, memberOrMemberList) {
-        if (memberOrMemberList === undefined) {
-            return;
-        }
-        const clusterMembers = Array.isArray(memberOrMemberList) ? memberOrMemberList.map(m => `127.0.0.1:${m.port}`)
-            : [`127.0.0.1:${memberOrMemberList.port}`];
-
-        if (clientConfig.network === undefined) {
-            clientConfig.network = {
-                clusterMembers: clusterMembers
-            };
-        } else if (clientConfig.network.clusterMembers === undefined) {
-            clientConfig.network.clusterMembers = clusterMembers;
-        }
-    }
-
-    static assignClusterConnectTimeoutToConfig(clientConfig) {
-        if (clientConfig.connectionStrategy === undefined) {
-            clientConfig.connectionStrategy = {
-                connectionRetry: {
-                    clusterConnectTimeoutMillis: TestFactory.prototype.defaultClusterTimeoutMillis
-                }
-            };
-        } else if (clientConfig.connectionStrategy.connectionRetry === undefined) {
-            clientConfig.connectionStrategy.connectionRetry = {
-                    clusterConnectTimeoutMillis: TestFactory.prototype.defaultClusterTimeoutMillis
-            };
-        } else if (clientConfig.connectionStrategy.connectionRetry.clusterConnectTimeoutMillis === undefined) {
-            clientConfig.connectionStrategy.connectionRetry.clusterConnectTimeoutMillis =
-                TestFactory.prototype.defaultClusterTimeoutMillis;
-        }
-    }
-
-    // Creates a new hazelcast failover client for parallel tests with given config and registers it to clients set
-    async newHazelcastFailoverClientForParallelTest(clientFailoverConfig, memberOrMemberList) {
-        if (Array.isArray(clientFailoverConfig.clientConfigs)) {
-            // Add cluster member config for parallel tests.
-            clientFailoverConfig.clientConfigs.forEach(clientConfig => {
-                TestFactory.addClusterMembersToConfig(clientConfig, memberOrMemberList);
-            });
-        }
-
-        return await this._createFailoverClient(clientFailoverConfig);
-    }
-
-    // Creates a new hazelcast failover client for serial tests with given config and registers it to clients set
-    async newHazelcastFailoverClientForSerialTest(clientFailoverConfig) {
-        return await this._createFailoverClient(clientFailoverConfig);
-    }
-
-    async _createFailoverClient(clientFailoverConfig) {
-        if (Array.isArray(clientFailoverConfig.clientConfigs)) {
-            // Override default infinite timeout to avoid tests from running forever.
-            clientFailoverConfig.clientConfigs.forEach(TestFactory.assignClusterConnectTimeoutToConfig);
-        }
-        const client = await Client.newHazelcastFailoverClient(clientFailoverConfig);
-        this.clients.add(client);
-        return client;
-    }
-
-    async _createCluster(hzVersion, clusterConfig) {
-        const cluster = await RC.createCluster(hzVersion, clusterConfig);
-        this.clusterIds.add(cluster.id);
-        return cluster;
-    }
-
-    // Creates a new hazelcast cluster for a serial test and registers it to clusters set
-    async createClusterForSerialTest(hzVersion = null, clusterConfig = null) {
-        return await this._createCluster(hzVersion, clusterConfig);
-    }
-
-    // Creates a new hazelcast cluster for a parallel test and registers it to clusters set
-    async createClusterForParallelTest(hzVersion = null, clusterConfig = this.defaultConfig) {
-        return await this._createCluster(hzVersion, clusterConfig);
-    }
-
-    // Creates a new hazelcast for serial test cluster keeping its name and registers it to clusters set
-    async createClusterKeepClusterNameForSerialTest(hzVersion = null, clusterConfig = null) {
-        return await this._createClusterKeepClusterName(hzVersion, clusterConfig);
-    }
-
-    // Creates a new hazelcast cluster for parallel test keeping its name and registers it to clusters set
-    async createClusterKeepClusterNameForParallelTest(hzVersion = null, clusterConfig = this.defaultConfig) {
-        return await this._createClusterKeepClusterName(hzVersion, clusterConfig);
-    }
-
-    // Creates a new hazelcast cluster keeping its name and registers it to clusters set
-    async _createClusterKeepClusterName(hzVersion, clusterConfig) {
-        const cluster = await RC.createClusterKeepClusterName(hzVersion, clusterConfig);
-        this.clusterIds.add(cluster.id);
-        return cluster;
-    }
-
-    // Shutdowns all clients and clusters
-    async cleanUp() {
-        for (const client of this.clients) {
-            await client.shutdown();
-        }
-
-        for (const clusterId of this.clusterIds) {
-            await RC.shutdownCluster(clusterId);
-        }
-
-        this.clients.clear();
-        this.clusterIds.clear();
-=======
     if (!exports.isClientVersionAtLeast('5.0')) {
         await result.getUpdateCount();
     }
@@ -552,6 +405,150 @@
         return result.updateCount;
     } else {
         return await result.getUpdateCount();
->>>>>>> 399c6d61
+    }
+};
+
+exports.TestFactory = class TestFactory {
+    constructor() {
+        this.defaultConfig = `
+            <hazelcast xmlns="http://www.hazelcast.com/schema/config"
+                xmlns:xsi="http://www.w3.org/2001/XMLSchema-instance"
+                xsi:schemaLocation="http://www.hazelcast.com/schema/config
+                http://www.hazelcast.com/schema/config/hazelcast-config-4.0.xsd">
+                <network>
+                    <port>0</port>
+                </network>
+            </hazelcast>
+        `;
+        this.clusterIds = new Set();
+        this.clients = new Set();
+        TestFactory.prototype.defaultClusterTimeoutMillis = 20000;
+    }
+
+    // Creates a new hazelcast client for a serial test with given config and registers it to clients set
+    async newHazelcastClientForSerialTest(clientConfig) {
+        return await this._createClient(clientConfig);
+    }
+
+    // Creates a new hazelcast client for a parallel test with given config and registers it to clients set
+    async newHazelcastClientForParallelTest(clientConfig, memberOrMemberList) {
+        // Add cluster member config for parallel tests.
+        TestFactory.addClusterMembersToConfig(clientConfig, memberOrMemberList);
+        return await this._createClient(clientConfig);
+    }
+
+    async _createClient(clientConfig) {
+        // Override default infinite timeout to avoid tests from running forever.
+        TestFactory.assignClusterConnectTimeoutToConfig(clientConfig);
+        const client = await Client.newHazelcastClient(clientConfig);
+        this.clients.add(client);
+        return client;
+    }
+
+    static addClusterMembersToConfig(clientConfig, memberOrMemberList) {
+        if (memberOrMemberList === undefined) {
+            return;
+        }
+        const clusterMembers = Array.isArray(memberOrMemberList) ? memberOrMemberList.map(m => `127.0.0.1:${m.port}`)
+            : [`127.0.0.1:${memberOrMemberList.port}`];
+
+        if (clientConfig.network === undefined) {
+            clientConfig.network = {
+                clusterMembers: clusterMembers
+            };
+        } else if (clientConfig.network.clusterMembers === undefined) {
+            clientConfig.network.clusterMembers = clusterMembers;
+        }
+    }
+
+    static assignClusterConnectTimeoutToConfig(clientConfig) {
+        if (clientConfig.connectionStrategy === undefined) {
+            clientConfig.connectionStrategy = {
+                connectionRetry: {
+                    clusterConnectTimeoutMillis: TestFactory.prototype.defaultClusterTimeoutMillis
+                }
+            };
+        } else if (clientConfig.connectionStrategy.connectionRetry === undefined) {
+            clientConfig.connectionStrategy.connectionRetry = {
+                    clusterConnectTimeoutMillis: TestFactory.prototype.defaultClusterTimeoutMillis
+            };
+        } else if (clientConfig.connectionStrategy.connectionRetry.clusterConnectTimeoutMillis === undefined) {
+            clientConfig.connectionStrategy.connectionRetry.clusterConnectTimeoutMillis =
+                TestFactory.prototype.defaultClusterTimeoutMillis;
+        }
+    }
+
+    // Creates a new hazelcast failover client for parallel tests with given config and registers it to clients set
+    async newHazelcastFailoverClientForParallelTest(clientFailoverConfig, memberOrMemberList) {
+        if (Array.isArray(clientFailoverConfig.clientConfigs)) {
+            // Add cluster member config for parallel tests.
+            clientFailoverConfig.clientConfigs.forEach(clientConfig => {
+                TestFactory.addClusterMembersToConfig(clientConfig, memberOrMemberList);
+            });
+        }
+
+        return await this._createFailoverClient(clientFailoverConfig);
+    }
+
+    // Creates a new hazelcast failover client for serial tests with given config and registers it to clients set
+    async newHazelcastFailoverClientForSerialTest(clientFailoverConfig) {
+        return await this._createFailoverClient(clientFailoverConfig);
+    }
+
+    async _createFailoverClient(clientFailoverConfig) {
+        if (Array.isArray(clientFailoverConfig.clientConfigs)) {
+            // Override default infinite timeout to avoid tests from running forever.
+            clientFailoverConfig.clientConfigs.forEach(TestFactory.assignClusterConnectTimeoutToConfig);
+        }
+        const client = await Client.newHazelcastFailoverClient(clientFailoverConfig);
+        this.clients.add(client);
+        return client;
+    }
+
+    async _createCluster(hzVersion, clusterConfig) {
+        const cluster = await RC.createCluster(hzVersion, clusterConfig);
+        this.clusterIds.add(cluster.id);
+        return cluster;
+    }
+
+    // Creates a new hazelcast cluster for a serial test and registers it to clusters set
+    async createClusterForSerialTest(hzVersion = null, clusterConfig = null) {
+        return await this._createCluster(hzVersion, clusterConfig);
+    }
+
+    // Creates a new hazelcast cluster for a parallel test and registers it to clusters set
+    async createClusterForParallelTest(hzVersion = null, clusterConfig = this.defaultConfig) {
+        return await this._createCluster(hzVersion, clusterConfig);
+    }
+
+    // Creates a new hazelcast for serial test cluster keeping its name and registers it to clusters set
+    async createClusterKeepClusterNameForSerialTest(hzVersion = null, clusterConfig = null) {
+        return await this._createClusterKeepClusterName(hzVersion, clusterConfig);
+    }
+
+    // Creates a new hazelcast cluster for parallel test keeping its name and registers it to clusters set
+    async createClusterKeepClusterNameForParallelTest(hzVersion = null, clusterConfig = this.defaultConfig) {
+        return await this._createClusterKeepClusterName(hzVersion, clusterConfig);
+    }
+
+    // Creates a new hazelcast cluster keeping its name and registers it to clusters set
+    async _createClusterKeepClusterName(hzVersion, clusterConfig) {
+        const cluster = await RC.createClusterKeepClusterName(hzVersion, clusterConfig);
+        this.clusterIds.add(cluster.id);
+        return cluster;
+    }
+
+    // Shutdowns all clients and clusters
+    async cleanUp() {
+        for (const client of this.clients) {
+            await client.shutdown();
+        }
+
+        for (const clusterId of this.clusterIds) {
+            await RC.shutdownCluster(clusterId);
+        }
+
+        this.clients.clear();
+        this.clusterIds.clear();
     }
 };